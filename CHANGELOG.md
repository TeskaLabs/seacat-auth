# CHANGELOG

## Release candidate

### Breaking changes
- NGINX introspection endpoints paths changed and moved to private API (#301, PLUM Sprint 231006)

### Fix
- Preserve nonce when redirecting to login (#294, PLUM Sprint 230908, @elpablos)
- Allow username for WebAuthn credentials username (#297, PLUM Sprint 230908)
- NGINX introspection endpoints moved to private API (#301, PLUM Sprint 231006)

### Features
- Login with AppleID (#293, PLUM Sprint 230908, @filipmelik)
- Webauthn authenticator metadata (#256, PLUM Sprint 230908)
<<<<<<< HEAD
- Log reasons for introspection failure (#299, PLUM Sprint 231006)
- OAuth 2.0 Token Introspection endpoint (#295, PLUM Sprint 231006)
=======
- Configurably disable auditing of anonymous sessions (#304, PLUM Sprint 231006)
>>>>>>> 3e956ead

---


## v23.39-beta

### Fix
- Fix private key provisioning (#267, @vosmol)
- Handle missing fields in credential creation (#290, PLUM Sprint 230908)
- Remove upsertor from audit service (#269, PLUM Sprint 230908)

### Features
- Support tenant search in old MongoDB versions (#268, PLUM Sprint 230908)
- Public invitations to tenant (#261, PLUM Sprint 230908)
- Human-readable tenant label (#285, PLUM Sprint 230908)
- Log failed password change requests (#291, PLUM Sprint 230908)
- Get Github user email address (#289, PLUM Sprint 230908)
- External login ID token validation (#292, PLUM Sprint 230908)

---


## v23.37-beta

### Breaking changes
- Config option `sender_email_address` is now called `from` (#257, PLUM Sprint 230825)
- Invalid redirect URI or client ID in Authorize request results in an error response without redirect (#266, PLUM Sprint 230908)
- Config section `[seacat_auth]` renamed to `[seacatauth]` (#266, PLUM Sprint 230908)

### Fix
- Add `id_token_signing_alg_values_supported` in OIDC discovery (#260)
- Add support for `nonce` authorize parameter (#263, PLUM Sprint 230908)
- Handle special characters in login ident (#264, PLUM Sprint 230908)

### Features
- Unified SMTP config (#257, PLUM Sprint 230825)
- Endpoint for pruning old audit entries (#259, PLUM Sprint 230825)
- Algorithmic (stateless) anonymous sessions (#232, PLUM Sprint 230825)
- Initialize Zookeeper service (#265, PLUM Sprint 230908)
- Initialize Sentry service (#262, PLUM Sprint 230908)
- Config option to disable all redirect URI validations (#266, PLUM Sprint 230908)

### Refactoring
- Last login info moved to a dedicated collection (#259, PLUM Sprint 230825)

---


## v23.36-beta

### Fix
- Default OIDC Issuer name set to the value of PUBLIC_AUTH_API (#249, PLUM Sprint 230811)
- Re-lock webauthn package version (#258, PLUM Sprint 230811)

### Features
- Role list supports searching by name (#247, PLUM Sprint 230811)
- OIDC/OAuth discovery endpoint (#249, PLUM Sprint 230811)
- Token revocation endpoint (#249, PLUM Sprint 230811)
- Added /.well-known/jwks.json endpoint (#249, PLUM Sprint 230811)

---


## v23.33-beta

### Features
- Upgrade to Alpine 3.18 and Python 3.11 (#245, PLUM Sprint 230728)

### Refactoring
- ELK Batman uses ASAB SSLContextBuilder (#244, PLUM Sprint 230728)

---


## v23.32-beta

### Breaking changes
- Seacat Auth listens on ports 3081 and 8900 by default (#230, PLUM Sprint 230714)

### Fix
- Validate client session expiration (#237, PLUM Sprint 230714)
- Add `editable` field in provider info (#238, PLUM Sprint 230728)
- Fix resource rename flow (#239, PLUM Sprint 230728)

### Features
- Seacat Auth listens on ports 3081 and 8900 by default (#230, PLUM Sprint 230714)
- Add SSL and API key support in ELK batman (#241, GREY Sprint 230714)

---


## v23.30-beta

### Breaking changes
- Old Batman sessions are invalidated (#230, PLUM Sprint 230630)
- Expiration removed from login query params (#233, PLUM Sprint 230630)

### Fix
- Root session must be as long as its longest subsession (#228, PLUM Sprint 230630)
- Webauthn `user_name` can be either email address or phone number (#229, PLUM Sprint 230630)
- Batman token uses native ASAB Storage encryption (#230, PLUM Sprint 230630)
- Expiration removed from login query params (#233, PLUM Sprint 230630)

### Features
- Added alternative POST endpoint for Batman introspection (#230, PLUM Sprint 230630)

---


## v23.27-beta

### Breaking changes
- Batman auth flow merged with cookie auth flow (#216, PLUM Sprint 230616)
- `aes_key` option has been moved to `[asab:storage]` section (#221, PLUM Sprint 230616)
- Last login info is no longer included in userinfo and credentials detail (#219, PLUM Sprint 230616)

### Fix
- Fix broken webauthn dependency (#227, PLUM Sprint 230630)

### Features
- Configurable anonymous session expiration (#217, PLUM Sprint 230616)
- Update modtime of active sessions (#226, PLUM Sprint 230616)

### Refactoring
- ~~Bump Python version to 3.11 and Alpine to 3.18 (#215, PLUM Sprint 230602)~~(d415691)
- Batman auth flow merged with cookie auth flow (#216, PLUM Sprint 230616)
- Clear expired objects during housekeeping (#218, PLUM Sprint 230616)
- `aes_key` option has been moved to `[asab:storage]` section (#221, PLUM Sprint 230616)
- Reduce last login reads (#219, PLUM Sprint 230616)

---

## v23.23-beta

### Fix
- Fix login redirect at the authorize endpoint (#203, PLUM Sprint 230509)
- Do not assign the tenant "*" in bulk assignment (#209, PLUM Sprint 230519)
- If track id cannot be transferred, generate a new one instead of returning error (#214, PLUM Sprint 230602)

### Features
- User impersonation (#188, PLUM Sprint 230509)
- Configurable client session expiration (#204, PLUM Sprint 230509)
- Additional TLS options in LDAP provider (#208, PLUM Sprint 230519)
- Impersonation REST API (#210, PLUM Sprint 230602)

### Refactoring
- Allow impersonating superuser credentials, but exclude the superuser resource (#210, PLUM Sprint 230602)
- Session performance improvement (#211)

---


## v23.18-beta

### Breaking changes
- In resource list, the `include_deleted` and `exclude_global_only` params are replaced by `exclude` param (#196, PLUM Sprint 230421)
- Cookie authorize requests require that cookie_entry_uri be configured (#188, PLUM Sprint 230421)
- The state-redirect mechanism in cookie flow has been removed (#188, PLUM Sprint 230421)

### Fix
- Fix provisioning initialization (#195, PLUM Sprint 230412)
- Fix request access control attributes and methods (#197, PLUM Sprint 230421)
- Reintroduce metrics (#198, PLUM Sprint 230421)
- Allow batman to be configured without basic auth (#199, PLUM Sprint 230421)
- Include client cookie name in client detail (#200, PLUM Sprint 230421)
- Fix cookie entrypoint when no webhook is configured (#184, PLUM Sprint 230421)

### Features
- Filter resource list by resource type using the `exclude` query parameter (#196, PLUM Sprint 230421)
- Cookie entrypoint webhook for setting custom response headers (#188, PLUM Sprint 230421)

### Refactoring
- Each client has their unique cookie name (#188, PLUM Sprint 230421)

---


## v23.16-beta

### Breaking changes
- Introspection requests require client_id in the query (#156, PLUM Sprint 230324)
- Every cookie introspection should be paired with a cookie entrypoint (#156, PLUM Sprint 230324)
- Bouncer module replaced by cookie entrypoint (#156, PLUM Sprint 230324)
- Dropped support for custom cookie domains in the configuration (#156, PLUM Sprint 230324)
- External login status messages changed (#185, PLUM Sprint 230324)
- Bulk-unassign tenants using "UNASSIGN-TENANT" (#189, PLUM Sprint 230324)
- Resource "authz:tenant:admin" is deprecated and replaced by several resources (#183, PLUM Sprint 230412)
- Viewing and browsing all tenants requires superuser privileges (#183, PLUM Sprint 230412)
- Seacat Admin built-in resources are not editable (#183, PLUM Sprint 230412)
- Mock mode option of SMSbrana.cz provider changed (#191, PLUM Sprint 230412)

### Fix
- Improve last login search performance (#173, PLUM Sprint 230324)
- M2M session now has access to all the M2M credentials' assigned tenants (#186, PLUM Sprint 230324)
- Fix tenant check in role assignment (#187, PLUM Sprint 230324)
- Fix credential service lookup (#192, PLUM Sprint 230412)
- Fix pymongo import error (#193, PLUM Sprint 230412)
- Fix client initialization in provisioning (#194, PLUM Sprint 230412)

### Features
- Per-client configurable authorization, login and cookies (#156, PLUM Sprint 230324)
- External login ident stored (#185, PLUM Sprint 230324)
- Granular access control for Admin API (#183, PLUM Sprint 230412)
- SMTP provider mock mode (#191, PLUM Sprint 230412)

### Refactoring
- OpenAPI docs updated (#181, PLUM Sprint 230324)
- Bulk-unassign tenants using "UNASSIGN-TENANT" (#189, PLUM Sprint 230324)

---


## v23.13-beta

### Breaking changes
- Renamed the Code Challenge Method client feature (#168, PLUM Sprint 230224)
- Code Challenge Method is now enforced if set (#168, PLUM Sprint 230224)
- Invalid OAuth redirect URIs raise a warning (#157, PLUM Sprint 230310)

### Fix
- Removed required fields from client update (#144, PLUM Sprint 230113)
- Store client cookie domain (#147, PLUM Sprint 230113)
- Efficient count in MongoDB credential provider (#150, PLUM Sprint 230127)
- Fix sync method in Batman module (3c68cb8, PLUM Sprint 230210)
- Fix cookie client session flow (#155, PLUM Sprint 230210)
- Renaming resources without description (#158, PLUM Sprint 230210)
- Batman does not add nonexistent roles to Kibana users (#159, PLUM Sprint 230210)
- Fixed empty string check in client registration (#168, PLUM Sprint 230224)

### Features
- Allow unsetting some client features (#148, PLUM Sprint 230113)
- OAuth 2.0 PKCE challenge (RFC7636) (#152, PLUM Sprint 230127)
- Session tracking ID introduced (#135, PLUM Sprint 230210)
- Clients can register a custom login_uri ~~and login_key~~ (#151, PLUM Sprint 230210)
- Authorize request adds client_id to login URL query (#151, PLUM Sprint 230210)
- Upgrade Docker image OS to Alpine 3.17 (#166, PLUM Sprint 230224)
- ~~Assign roles and tenants to multiple credentials at once (#146, PLUM Sprint 230113)~~
- Allow OAuth authorize requests with anonymous sessions (#165, PLUM Sprint 230224)
- Allow extra login parameters to be supplied in login prologue body (#169, PLUM Sprint 230310)
- Assign roles and tenants to multiple credentials at once (#167, PLUM Sprint 230310)
- Introduce event type descriptors (#172, PLUM Sprint 230310)
- OAuth redirect URI validation options (#157, #175, PLUM Sprint 230310)
- TOTP secrets moved to dedicated collection (#176, PLUM Sprint 230310)


### Refactoring
- Regex validation of cookie_domain client attribute (#144, PLUM Sprint 230113)
- Swagger doc page uses the same auth rules as ASAB API (#164, PLUM Sprint 230224)
- Renamed the Code Challenge Method client feature (#168, PLUM Sprint 230224)
- Code Challenge Method is now enforced if set (#168, PLUM Sprint 230224)

---


## v23.03

### Breaking changes
- Authorize endpoint no longer authorizes unregistered clients (#137, PLUM Sprint 230113)
- Introspecting a cookie-based client session requires client_id in query (#137, PLUM Sprint 230113)

# Fix
- Remove set_cookie from authorize response (#125, PLUM Sprint 221202)
- Attempts to access a nonexistent tenant result in 403 (#133, #138, PLUM Sprint 221216)
- Fixed default registration expiration (#142, PLUM Sprint 230113)

### Features
- Client registration allows custom client ID (#128, PLUM Sprint 221202)
- Login with external OAuth2 (Facebook) (#129, PLUM Sprint 221216)
- Cookie-based client sessions can now authorize for a specific scope and tenant (#137, PLUM Sprint 230113)
- Standardized error codes in authorize response (#137, PLUM Sprint 230113)
- OIDC-standardized scope values (#143, PLUM Sprint 230113)
- M2M sessions are now authorized for all the assigned tenants (#141, PLUM Sprint 230113)

### Refactoring
- Cookie introspection for anonymous access is moved to a separate endpoint (#124, PLUM Sprint 221216)

---


## v22.48

### Breaking changes
- Access to tenants must be requested in authorization scope (#92, PLUM Sprint 221118)

### Features
- Anonymous sessions for unauthenticated user access (#120, PLUM Sprint 221118)
- Display blocked LDAP credentials as suspended (#123, PLUM Sprint 221118)
- Access to tenants must be requested in authorization scope (#92, PLUM Sprint 221118)
- Resource `authz:tenant:access` grants access to any tenant (#92, PLUM Sprint 221118)

### Refactoring
- MySQL and XMongoDB inherit from read-only provider class (#122, PLUM Sprint 221118)
- Userinfo fields `preferred_username` and `phone_number` have been renamed (#92, PLUM Sprint 221118)

---


## v22.46

### Breaking changes
- Endpoint for updating custom tenant data changed (#98, PLUM Sprint 221104)
- Unset credential phone/email by setting it to null instead of empty string (#117, PLUM Sprint 221104)

### Fix
- Logout with ID token (#116, PLUM Sprint 221104)
- Disable registration service when no credential provider supports registration (#118, PLUM Sprint 221104)

### Features
- Roles have an optional "description" field (#103, PLUM Sprint 221021)
- User registration (invitation only) (#86, PLUM Sprint 221021)
- Delete and rename resources (#113, PLUM Sprint 221104)
- List roles that contain a specific resource (#113, PLUM Sprint 221104)
- Include session ID and parent session ID in ID token (#116, PLUM Sprint 221104)

### Refactoring
- Keep superuser role after provisioning (#102, PLUM Sprint 221021)
- Endpoint for updating custom tenant data changed (#98, PLUM Sprint 221104)
- Unset credential phone/email by setting it to null instead of empty string (#117, PLUM Sprint 221104)

---


## v22.44

### Fix
- Removed client values that are not implemented yet (#91, PLUM Sprint 220923)
- Fix client initialization in provisioning (#101, PLUM Sprint 221021)

### Features
- New MongoDB credential provider with configurable queries (#90, PLUM Sprint 220909)
- Client list searches both by _id and client_name (#91, PLUM Sprint 220923)
- Endpoint for ID token validation (#93, PLUM Sprint 220923)
- List tenants and roles for multiple credentials (#94, PLUM Sprint 221007)

### Refactoring
- Simplified Admin UI client provisioning setup (#95, PLUM Sprint 221007)
- Endpoint for updating custom tenant data changed (#98, PLUM Sprint 221007)

---


## v22.38

### Breaking changes
- Userinfo endpoint no longer accepts `tenant` parameter (#69, PLUM Sprint 220909)
- Userinfo `resources` is now an object with tenant keys (#69, PLUM Sprint 220909)

### Fix
- Handle old assignments of nonexisting credentials (#79, PLUM Sprint 220715)
- Check for the existence of tenant when creating a role (#88, PLUM Sprint 220909)

### Features
- OpenID Connect client registration (#77, PLUM Sprint 220729)
- Custom credentials data included in userinfo response (#81, PLUM Sprint 220729)

### Refactoring
- Provisioning config in a dedicated JSON file (#80, PLUM Sprint 220729)
- Userinfo endpoint no longer accepts `tenant` parameter (#69, PLUM Sprint 220909)
- Userinfo `resources` is now an object with tenant keys (#69, PLUM Sprint 220909)

---


## v22.30

### Fix
- Remove email and phone requirement from M2M credential creation (#73, PLUM Sprint 220715)
- Fix basic auth for M2M credentials (#74, PLUM Sprint 220715)
- Fix the format of M2M credential creation policy (#78, PLUM Sprint 220715)
- Fixed two-stage build (1b354f2c, PLUM Sprint 220715)

### Refactoring
- Move password change components into credentials submodule (#75, PLUM Sprint 220715)


---


## v22.28

### Fix
- Fix resource check in Batman ELK (#70, PLUM Sprint 220701)

---


## v22.27

### Breaking changes
- WebAuthn data format changed: Existing WebAuthn credentials are invalidated (#63, PLUM Sprint 220617)
- External login storage changed: Existing external login credentials are invalidated (#60, PLUM Sprint 220701)

### Fix
- Fixed child session filtering (#66, PLUM Sprint 220701)

### Refactoring
- Include relaying party ID in WebAuthn storage (#63, PLUM Sprint 220617)
- Dedicated collection for external login credentials (#60, PLUM Sprint 220701)
- Tenant name proposer is not public (#65, PLUM Sprint 220701)
- Session detail includes parent session ID (71f83c0b, PLUM Sprint 220701)

---


## v22.26

### Breaking changes
- SeaCat API requires authentication with ID token instead of Access token (#39, PLUM Sprint 220520)
- Introspection outputs ID token instead of Access token (#39, PLUM Sprint 220520)
- Roles are no longer included in userinfo or ID token (#50, PLUM Sprint 220603)
- Batman no longer checks role names (#54, PLUM Sprint 220603)
- Public API authenticates by cookie only if no Authorization header is present (#53, PLUM Sprint 220617)

### Fix
- Fix TOTP activation error (#43, PLUM Sprint 220520)
- Fix TOTP status in userinfo (#43, PLUM Sprint 220520)
- Session from ID token bug (82d6787, PLUM Sprint 220520)
- OIDC scope format in token response (b5a18c2, PLUM Sprint 220520)
- Always update the expiration of the whole session group (#44, PLUM Sprint 220520)
- Explicit UTC timezone for all time data in userinfo (#45, PLUM Sprint 220520)
- DuplicateError handling (#47, PLUM Sprint 220603)
- Fix delete and touch session (#55, PLUM Sprint 220617)
- Dict credentials creation complies with policy (b7582e5, PLUM Sprint 220617)
- Fix header enrichment in introspection (f4c95cf, PLUM Sprint 220617)
- Fix external login flow (#58, PLUM Sprint 220617)
- Fix role creation and assignment in old tenants (#57, PLUM Sprint 220617)
- Safer session deserialization (#59, PLUM Sprint 220617)
- Handle malformed cookies (1f6b25e, PLUM Sprint 220617)
- Generate new ID token when extending session (#61, PLUM Sprint 220617)
- Fix ID token exchange in cookie introspection (#61, PLUM Sprint 220617)

### Features
- Structured session list (#30, PLUM Sprint 220520)
- Authentication with ID token (#39, PLUM Sprint 220520)
- Custom credentials data (#40, PLUM Sprint 220520)
- Ensure credentials contain at least an email or a phone (#41, PLUM Sprint 220520)
- Generic MySQL credentials provider (#42, PLUM Sprint 220603)
- Tenant search filter (#49, PLUM Sprint 220603)

### Refactoring
- Authz object no longer contains roles (#50, PLUM Sprint 220603)
- Datetime objects are explicitly UTC-aware (#48, PLUM Sprint 220603)
- RBAC has_resource_access returns boolean (#54, PLUM Sprint 220603)
- Public API authenticates by cookie only if no Authorization header is present (#53, PLUM Sprint 220617)

---


## v22.21

### Fix
- Use datetime.datetime.utcnow (#29, PLUM Sprint 220422)
- After-provisioning cleanup (#33, PLUM Sprint 220506)
- Fix session expiration for back-compat (#34, PLUM Sprint 220506)
- ~~Import ASAB web container (#36, PLUM Sprint 220520)~~(4ade2c60)
- Store login session data in database (#37, PLUM Sprint 220520)

### Features
- Mock mode in SMS provider (#37, PLUM Sprint 220520)

### Refactoring
- Persistent OIDC authorization codes (#25, PLUM Sprint 220408)
- Persistent TOTP secrets (#27, PLUM Sprint 220408)
- Use two-stage docker build (#31, PLUM Sprint 220520)
- Revise default configs and examples (#28, PLUM Sprint 220422)
- Persistent login sessions (#26, PLUM Sprint 220422)
- Session adapter restructured (#32, PLUM Sprint 220506)
- Credentials deletion via credentials service (#33, PLUM Sprint 220506)

---


## v22.16

### Breaking changes
- Tenant name must pass validation before tenant is created (#19, PLUM Sprint 220325)
- Usernames, roles and resources are validated before creation (#22, PLUM Sprint 220325)
- Batman uses resources for access control instead of roles (#21, PLUM Sprint 220408)

### Fixes
- Handle nonexisting provider in M2M introspection (#15, PLUM Sprint 220225)
- Fixed creation policy for M2M provider (#15, PLUM Sprint 220225)
- Automatic tenant and role assignment after tenant creation (#17, PLUM Sprint 220325)
- Remove regex validation for existing roles (#24, PLUM Sprint 220408)

### Features
- Generate MANIFEST.json (#20, PLUM Sprint 220325)
- List resources call now accepts filter string (#21, PLUM Sprint 220408)
- FIDO2/WebAuthn support (login, token management) (#12, PLUM Sprint 220408)

### Refactoring
- Fallback values in ident translation response (#18, PLUM Sprint 220325)
- Tenant name must pass validation before tenant is created (#19, PLUM Sprint 220325)
- Validate usernames, roles and resources before creation (#22, PLUM Sprint 220325)
- Batman uses resources for access control instead of roles (#21, PLUM Sprint 220408)
- Introduce session types (#16, PLUM Sprint 220408)

---


## v22.10

### Features
- ID token contains JWT-encrypted userinfo data (#13, PLUM Sprint 220225)
- Metrics counting active sessions and credentials per provider added (#9, PLUM Sprint 220225)

### Refactoring
- Custom authentication for metrics endpoint (#14, PLUM Sprint 220225)

---


## v22.8

### Breaking changes
- Resource creation endpoint now accepts POST requests (#1, PLUM Sprint 210114)
- Tenant check disabled in introspection (#8, PLUM Sprint 210114)
- "Set tenant data" call now uses a single PUT call (#11, PLUM Sprint 210114)

### Refactoring
- Detailed error messages for cookie domain and session AES key config (#7, PLUM Sprint 210128)
- Set tenant data object with a PUT call (#11, PLUM Sprint 210114)

### Features
- Metrics counting failed and successful logins added (#6, PLUM Sprint 210128)
- Resource description (#1, PLUM Sprint 210114)
- Resource check in introspection (#8, PLUM Sprint 210128)

---


## v22.1.1

### Breaking changes

- Remove `authz:credentials:admin` resource (#5, PLUM Sprint 210114)

### Fixes
- Fixed permissions for tenant assignment (#2, PLUM Sprint 210114)
- Remove default list limits for roles and resources (#4, PLUM Sprint 210114)
- Fix access check in create tenant (#4, PLUM Sprint 210114)

### Features
- Cookie authentication in multi-domain setting (!219, PLUM Sprint 211217)
- Endpoints for single tenant un/assignment (#2, PLUM Sprint 210114)
- Endpoints for single role un/assignment (#3, PLUM Sprint 210114)

### Refactoring
- Remove `authz:credentials:admin` resource (#5, PLUM Sprint 210114)

---


## v22.1

### Breaking changes
- Ident fields config option moved to `[seacatauth:credentials]` section (!208, PLUM Sprint 211023)
- Changed resource requirements for certain tenant, role and credentials API operations (!215, !217, PLUM Sprint 211217)
- External login status parameter renamed (!214, PLUM Sprint 211217)

### Features
- Configurable credentials policy (!208, !213, PLUM Sprint 211203; !218, PLUM Sprint 211217)
- Redirect after external login (!214, PLUM Sprint 211217)

### Fixes
- Catch race condition when extending session (!216, PLUM Sprint 211217)

### Refactoring
- Reduce docker image size (!212, PLUM Sprint 211203)
- Changed resource requirements for certain tenant, role and credentials API operations (!215, !217, PLUM Sprint 211217)

---


## v21.12.1

### Features
- Login with MojeID (!209, PLUM Sprint 211203)

### Fixes
- Remove default limit from tenant search (!210, PLUM Sprint 211203)

---


## v21.12

### Breaking changes
- Cookie introspection removes Seacat cookie from the request (!196, PLUM Sprint 211023)
- Renamed password reset config option (!203, PLUM Sprint 211119)
- Removed support for loading roles from file (!203, PLUM Sprint 211119)

### Features
- Cookie introspection exchanges cookie for Bearer token (!196, PLUM Sprint 211023)
- Tenant object contains the ID of its creator (!198, PLUM Sprint 211023)
- M2M credentials and M2M introspection endpoint (!187, PLUM Sprint 211023)
- Tenant search returns the number of tenants (!200, PLUM Sprint 211023)
- Include editable fields in provider info (!201, PLUM Sprint 211023)
- Translation of credential IDs to usernames (!202, PLUM Sprint 211119)
- Key-value storage in tenant object (!204, PLUM Sprint 211119)
- Endpoint for app features (!199, PLUM Sprint 211119)
- Login with external OAuth2 (Google, Github, Office365) (!199, PLUM Sprint 211119)

### Refactoring
- Session cookie value is encrypted on backend (!196, PLUM Sprint 211023)
- Specific error responses from password reset (!203, PLUM Sprint 211119)
- Removed support for loading roles from file (!203, PLUM Sprint 211119)
- Change URL for external login deletion (!207, PLUM Sprint 211119)

---


## v21.11

### Breaking changes
- TOTP activation now requires verification with OTP (!185, PLUM Sprint 210924)
- Require OTP by default if possible (!189, PLUM Sprint 211011)
- Two separate containers for public and non-public endpoints (!190, PLUM Sprint 211011)
- API web container does not support cookie authentication (!190, PLUM Sprint 211011)

### Features
- TOTP activation now requires verification with OTP (!185, PLUM Sprint 210924)
- Listing credentials supports filtering by tenant (!191, PLUM Sprint 211011)
- Public endpoint for deleting user's own sessions (!192, PLUM Sprint 211011)
- Endpoint for enforcing password reset (!193, PLUM Sprint 211011)
- Public endpoint for updating own credentials (!194, PLUM Sprint 211022)
- Add resources in Nginx introspection calls (!195, PLUM Sprint 211022)

### Fixes
- Fixed duplicate error handling in credentials update (!188, !197, PLUM Sprint 211011)

### Refactoring
- Require OTP by default if possible (!189, PLUM Sprint 211011)
- Separate web container for public endpoints (!190, PLUM Sprint 211011)

---


## v21.10

### Breaking changes
- TOTP endpoints behavior changed (!175, PLUM Sprint 210827)
- Encryption key must be specified in config (!181, PLUM Sprint 210910)
- Obsolete endpoint `/public/password` removed (!183, PLUM Sprint 210924)

### Features
- Cookie expiration is now set to maximum session age (!173, PLUM Sprint 210827)
- Listing credentials supports filtering by role (!168, PLUM Sprint 210827)
- Enforce login factors at `/openidconnect/authorize` (!174, PLUM Sprint 210827)
- ~~RBAC endpoints now have a public alias (!177, PLUM Sprint 210827)~~(!182, PLUM Sprint 210910)
- ~~RBAC check of multiple resources at once (!177, PLUM Sprint 210827)~~(!182, PLUM Sprint 210910)
- Encrypt sensitive session fields (!181, PLUM Sprint 210910)
- Successful and failed password change attempts are logged in the audit (!183, PLUM Sprint 210924)
- New `select_account` option in `/openidconnect/authorize` (!186, PLUM Sprint 210924)

### Fixes
- Respond 401 to login with missing credentials (!180, PLUM Sprint 210827)
- Use double encoding for redirect URI in factor setup redirect (!184, PLUM Sprint 210924)

### Refactoring
- Hide redundant login descriptors (!174, PLUM Sprint 210827)
- Disallow direct updates of sensitive credentials fields (!176, PLUM Sprint 210910)
- Two-step TOTP activation (!175, PLUM Sprint 210910)
- Last login and available factors now in userinfo response (!181, PLUM Sprint 210910)

---


## 21.08.00

### Breaking changes
- All `/session...` and `/sessions...` API calls are now superuser-only (!159, PLUM Sprint 210716)
- Config option `touch_extension_ratio` renamed to `touch_extension` (!171, PLUM Sprint 210827)

### Features
- `GET /sessions/{credentials_id}` lists all the sessions of a given credentials (!159, PLUM Sprint 210716)
- Introducing configurable maximum session age (!163, PLUM Sprint 210716)
- Introducing configurable touch extension ratio (!163, PLUM Sprint 210716)
- Log LDAP authentication failure (!162, PLUM Sprint 210716)
- Log ident on authentication failure (!162, PLUM Sprint 210716)
- Implement `list` and `get` methods of `DictCredentialsProvider` (!164, PLUM Sprint 210716)
- Unit tests for RBAC resource access method (!165, PLUM Sprint 210813)
- Allow user to disable TOTP via `PUT /public/unset-otp` (!166, PLUM Sprint 210813)
- Get TOTP activation status via `GET /public/otp` (!170, PLUM Sprint 210827)

### Fixes
- Fix "fake login session" functionality with new login descriptors (!157, PLUM Sprint 210702)
- Propagate optional query params from openidconnect/authorize to login (!161, PLUM Sprint 210716)
- Handle fallback login descriptor properly when URL descriptors are provided (!162, PLUM Sprint 210716)
- Always check if user is suspended when authenticating (!166, PLUM Sprint 210813)
- Dictionary (+provisioning) credentials provider uses correct password field in authentication (!167, PLUM Sprint 210813)

### Refactoring
- Update jwcrypto to v0.9.1 (!158, PLUM Sprint 210702)
- Updated documentation (!160, PLUM Sprint 210716)
- All `/session...` and `/sessions...` API calls are now superuser-only (!159, PLUM Sprint 210716)
- Core session object fields renamed with underscore notation for consistency (!163, PLUM Sprint 210716)
- Updated `create` and `update` methods of `DictCredentialsProvider` (!164, PLUM Sprint 210716)
- Allow session touch extension to be either a ratio or absolute duration (!171, PLUM Sprint 210827)

---


## 21.07.00

### Breaking changes

- Password reset expiration config key renamed to `expiration` and its value is now expressed as timedelta string (!103, PLUM Sprint 210904)
- `GET /provider` endpoint renamed to `GET /providers` (!105, PLUM Sprint 210905)
- `PUT /role/{tenant}/{role_name}` now requires tenant admin access (!110, PLUM Sprint 210905)
- All non-public endpoints now require authenticated access by default (!116, PLUM Sprint 210906)
- All non-public endpoints now require authorized access by default (!125, PLUM Sprint 210906)
- `PUT /roles/{tenant}/{credentials_id}` now requires tenant admin access (!113, PLUM Sprint 210905)
- Only superuser can assign global roles (!113, PLUM Sprint 210905)
- Changed the base URL for password reset (!135, PLUM Sprint 210521)
- `DELETE /role/{tenant}/{role}` requires tenant admin access (!143, PLUM Sprint 210522)
- `DELETE /tenant/{tenant}` requires superuser access (!144, PLUM Sprint 210522)
- `DELETE /session/{session_id}` requires superuser access (!145, PLUM Sprint 210522)
- Section `[sessions]` renamed to `[seacatauth:session]` and `expiration` option now expects 
  a "timedelta" string (!153, PLUM Sprint 210618)
- Login factor type "smslogin" renamed to "smscode" (!156, PLUM Sprint 210702)

### Features

- Configurable login descriptors (!87, PLUM Sprint 210904)
- New login method: SMS login (!87, PLUM Sprint 210904)
- Configurable network timeout in LDAPCredentialsProvider (!98, PLUM Sprint 210904)
- Session expiration time in userinfo response (!102, PLUM Sprint 210904)
- Automatic admin assignment on tenant creation (!101, PLUM Sprint 210904)
- Configurable password reset request expiration in `PUT /password` call (!103, PLUM Sprint 210904)
- Server-side filtering in `LDAPCredentialsProvider` (!106, PLUM Sprint 210905)
- Introducing `authz:tenant:admin` resource, required for tenant administration operations (!110, PLUM Sprint 210905)
- Expirable login sessions (!112, PLUM Sprint 210905)
- The `GET /rbac/...` endpoints can now authorize any resource (!114, PLUM Sprint 210905)
- All non-public endpoints now require authenticated access (!116, PLUM Sprint 210906)
- Add roles in Nginx introspection calls (!119, PLUM Sprint 210906)
- All non-public endpoints can now require resource-authorized access (!125, PLUM Sprint 210906)
- Login descriptor that the user authenticated with is stored in `Session.LoginDescriptor` (!128, PLUM Sprint 210906)
- `GET /openidconnect/userinfo` includes login factors and login descriptor that the user authenticated with (!128, !131, PLUM Sprint 210906)
- Introspection can now add login factors or login descriptor to request headers (!131, PLUM Sprint 210521)
- Request login descriptors via URL query (!133, PLUM Sprint 210521)
- Pass login descriptors from `openidconnect/authorize` to login page (!138, PLUM Sprint 210521)
- `GET /rbac/*/{resource}` checks the presence of a resource under any tenant (!141, PLUM Sprint 210522)
- Adding `DELETE /sessions` and `DELETE /sessions/{credentials_id}` for bulk session deletion (!145, PLUM Sprint 210522)
- Login descriptors can now have several `LoginFactor` OR-groups (!149, PLUM Sprint 210618)
- Introducing `XHeaderFactor` (!151, PLUM Sprint 210618)
- Added documentation for SCA deployment and provisioning (!152, PLUM Sprint 210618)
- Introspection calls now automatically refresh the session (!153, PLUM Sprint 210618)
- Unassign roles when unassigning tenants (!154, PLUM Sprint 210702)

### Fixes

- `PUT /public/logout` now responds with `400` to missing or invalid cookies (!100, PLUM Sprint 210904)
- Combining results from two different providers on the same page in `CredentialsHandler.list_credentials` (!106, PLUM Sprint 210905)
- Fixed tenant access denial to superuser (!110, PLUM Sprint 210905)
- Fixed incorrect method reference in `TenantHandler.delete()` (!110, PLUM Sprint 210905)
- Updated TLS setting in `LDAPCredentialsProvider.authenticate()` (!117, PLUM Sprint 210906)
- Disable SMS login if user has no phone number (!121, PLUM Sprint 210906)
- `GET /tenant` is now available without authentication (!122, PLUM Sprint 210906)
- Catch exceptions raised in SMS login process (!124, PLUM Sprint 210906)
- `GET /rbac/...` endpoints are now available without authn/z (!126, PLUM Sprint 210906)
- `POST /cookie/nginx` endpoints are now available without authn/z (!129, PLUM Sprint 210906)
- Fixed admin role assignment in tenant creation (!132, PLUM Sprint 210521)
- Avoid producing empty SMS messages (!137, PLUM Sprint 210521)
- JWCrypto version locked at 0.8 to fix login prologue (!140, PLUM Sprint 210522)
- On provisioning start, check for existing provisioning tenant to avoid duplicate error (!146, PLUM Sprint 210522)
- Handle `prompt=login` parameter properly at `openidconnect/authorize` endpoint (!150, PLUM Sprint 210618)
- Remove invalid tenants from scope when setting roles (!155, PLUM Sprint 210702)

### Refactoring

- Access control functions refactored into `access_control` decorator (!99, 
  !107, !110, PLUM Sprint 210905)
- Credential providers can be explicitly ordered via configuration (!105, PLUM Sprint 210905)
- Provisioning mode now also manages a provisioning tenant (!108, PLUM Sprint 210905)
- Added config options for `tls_require_cert` in LDAPCredentialsProvider (!109, PLUM Sprint 210905)
- `PUT /role/{tenant}/{role_name}` now requires tenant admin access (!110, PLUM Sprint 210905)
- Limit the number of login attempts (!111, PLUM Sprint 210905)
- Removed obsolete `seacatauth.sms` and `seacatauth.smtp` modules (!115, PLUM Sprint 210906)
- Only superuser can assign global roles (!113, PLUM Sprint 210905)
- Changed the base URL for password reset (!135, PLUM Sprint 210521)
- Default message templates are included in Docker image (!142, PLUM Sprint 210522)
- `DELETE /role/{tenant}/{role}` first removes all assignments of `{tenant}/{role}` 
  before deleting the role (!143, PLUM Sprint 210522)
- `DELETE /tenant/{tenant}` first removes all linked roles and assignments (!144, PLUM Sprint 210522)
- Introducing `LoginFactor` and `LoginDescriptor` classes (!149, PLUM Sprint 210618)
- Section `[sessions]` renamed to `[seacatauth:session]` and `expiration` option now expects 
  a "timedelta" string (!153, PLUM Sprint 210618)
- Login factor type "smslogin" renamed to "smscode" (!156, PLUM Sprint 210702)<|MERGE_RESOLUTION|>--- conflicted
+++ resolved
@@ -13,12 +13,9 @@
 ### Features
 - Login with AppleID (#293, PLUM Sprint 230908, @filipmelik)
 - Webauthn authenticator metadata (#256, PLUM Sprint 230908)
-<<<<<<< HEAD
+- Configurably disable auditing of anonymous sessions (#304, PLUM Sprint 231006)
 - Log reasons for introspection failure (#299, PLUM Sprint 231006)
 - OAuth 2.0 Token Introspection endpoint (#295, PLUM Sprint 231006)
-=======
-- Configurably disable auditing of anonymous sessions (#304, PLUM Sprint 231006)
->>>>>>> 3e956ead
 
 ---
 
