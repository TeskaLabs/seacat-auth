# CHANGELOG

## Release candidate

### Fix
- Default OIDC Issuer name set to the value of PUBLIC_AUTH_API (#249, PLUM Sprint 230811)

### Features
- Role list supports searching by name (#247, PLUM Sprint 230811)
<<<<<<< HEAD
- Algorithmic (stateless) anonymous sessions (#232, PLUM Sprint 230728)
=======
- OIDC/OAuth discovery endpoint (#249, PLUM Sprint 230811)
- Token revocation endpoint (#249, PLUM Sprint 230811)
- Added /.well-known/jwks.json endpoint (#249, PLUM Sprint 230811)
>>>>>>> f64bc857

---


## v23.33-beta

### Features
- Upgrade to Alpine 3.18 and Python 3.11 (#245, PLUM Sprint 230728)

### Refactoring
- ELK Batman uses ASAB SSLContextBuilder (#244, PLUM Sprint 230728)

---


## v23.32-beta

### Breaking changes
- Seacat Auth listens on ports 3081 and 8900 by default (#230, PLUM Sprint 230714)

### Fix
- Validate client session expiration (#237, PLUM Sprint 230714)
- Add `editable` field in provider info (#238, PLUM Sprint 230728)
- Fix resource rename flow (#239, PLUM Sprint 230728)

### Features
- Seacat Auth listens on ports 3081 and 8900 by default (#230, PLUM Sprint 230714)
- Add SSL and API key support in ELK batman (#241, GREY Sprint 230714)

---


## v23.30-beta

### Breaking changes
- Old Batman sessions are invalidated (#230, PLUM Sprint 230630)
- Expiration removed from login query params (#233, PLUM Sprint 230630)

### Fix
- Root session must be as long as its longest subsession (#228, PLUM Sprint 230630)
- Webauthn `user_name` can be either email address or phone number (#229, PLUM Sprint 230630)
- Batman token uses native ASAB Storage encryption (#230, PLUM Sprint 230630)
- Expiration removed from login query params (#233, PLUM Sprint 230630)

### Features
- Added alternative POST endpoint for Batman introspection (#230, PLUM Sprint 230630)

---


## v23.27-beta

### Breaking changes
- Batman auth flow merged with cookie auth flow (#216, PLUM Sprint 230616)
- `aes_key` option has been moved to `[asab:storage]` section (#221, PLUM Sprint 230616)
- Last login info is no longer included in userinfo and credentials detail (#219, PLUM Sprint 230616)

### Fix
- Fix broken webauthn dependency (#227, PLUM Sprint 230630)

### Features
- Configurable anonymous session expiration (#217, PLUM Sprint 230616)
- Update modtime of active sessions (#226, PLUM Sprint 230616)

### Refactoring
- ~~Bump Python version to 3.11 and Alpine to 3.18 (#215, PLUM Sprint 230602)~~(d415691)
- Batman auth flow merged with cookie auth flow (#216, PLUM Sprint 230616)
- Clear expired objects during housekeeping (#218, PLUM Sprint 230616)
- `aes_key` option has been moved to `[asab:storage]` section (#221, PLUM Sprint 230616)
- Reduce last login reads (#219, PLUM Sprint 230616)

---

## v23.23-beta

### Fix
- Fix login redirect at the authorize endpoint (#203, PLUM Sprint 230509)
- Do not assign the tenant "*" in bulk assignment (#209, PLUM Sprint 230519)
- If track id cannot be transferred, generate a new one instead of returning error (#214, PLUM Sprint 230602)

### Features
- User impersonation (#188, PLUM Sprint 230509)
- Configurable client session expiration (#204, PLUM Sprint 230509)
- Additional TLS options in LDAP provider (#208, PLUM Sprint 230519)
- Impersonation REST API (#210, PLUM Sprint 230602)

### Refactoring
- Allow impersonating superuser credentials, but exclude the superuser resource (#210, PLUM Sprint 230602)
- Session performance improvement (#211)

---


## v23.18-beta

### Breaking changes
- In resource list, the `include_deleted` and `exclude_global_only` params are replaced by `exclude` param (#196, PLUM Sprint 230421)
- Cookie authorize requests require that cookie_entry_uri be configured (#188, PLUM Sprint 230421)
- The state-redirect mechanism in cookie flow has been removed (#188, PLUM Sprint 230421)

### Fix
- Fix provisioning initialization (#195, PLUM Sprint 230412)
- Fix request access control attributes and methods (#197, PLUM Sprint 230421)
- Reintroduce metrics (#198, PLUM Sprint 230421)
- Allow batman to be configured without basic auth (#199, PLUM Sprint 230421)
- Include client cookie name in client detail (#200, PLUM Sprint 230421)
- Fix cookie entrypoint when no webhook is configured (#184, PLUM Sprint 230421)

### Features
- Filter resource list by resource type using the `exclude` query parameter (#196, PLUM Sprint 230421)
- Cookie entrypoint webhook for setting custom response headers (#188, PLUM Sprint 230421)

### Refactoring
- Each client has their unique cookie name (#188, PLUM Sprint 230421)

---


## v23.16-beta

### Breaking changes
- Introspection requests require client_id in the query (#156, PLUM Sprint 230324)
- Every cookie introspection should be paired with a cookie entrypoint (#156, PLUM Sprint 230324)
- Bouncer module replaced by cookie entrypoint (#156, PLUM Sprint 230324)
- Dropped support for custom cookie domains in the configuration (#156, PLUM Sprint 230324)
- External login status messages changed (#185, PLUM Sprint 230324)
- Bulk-unassign tenants using "UNASSIGN-TENANT" (#189, PLUM Sprint 230324)
- Resource "authz:tenant:admin" is deprecated and replaced by several resources (#183, PLUM Sprint 230412)
- Viewing and browsing all tenants requires superuser privileges (#183, PLUM Sprint 230412)
- Seacat Admin built-in resources are not editable (#183, PLUM Sprint 230412)
- Mock mode option of SMSbrana.cz provider changed (#191, PLUM Sprint 230412)

### Fix
- Improve last login search performance (#173, PLUM Sprint 230324)
- M2M session now has access to all the M2M credentials' assigned tenants (#186, PLUM Sprint 230324)
- Fix tenant check in role assignment (#187, PLUM Sprint 230324)
- Fix credential service lookup (#192, PLUM Sprint 230412)
- Fix pymongo import error (#193, PLUM Sprint 230412)
- Fix client initialization in provisioning (#194, PLUM Sprint 230412)

### Features
- Per-client configurable authorization, login and cookies (#156, PLUM Sprint 230324)
- External login ident stored (#185, PLUM Sprint 230324)
- Granular access control for Admin API (#183, PLUM Sprint 230412)
- SMTP provider mock mode (#191, PLUM Sprint 230412)

### Refactoring
- OpenAPI docs updated (#181, PLUM Sprint 230324)
- Bulk-unassign tenants using "UNASSIGN-TENANT" (#189, PLUM Sprint 230324)

---


## v23.13-beta

### Breaking changes
- Renamed the Code Challenge Method client feature (#168, PLUM Sprint 230224)
- Code Challenge Method is now enforced if set (#168, PLUM Sprint 230224)
- Invalid OAuth redirect URIs raise a warning (#157, PLUM Sprint 230310)

### Fix
- Removed required fields from client update (#144, PLUM Sprint 230113)
- Store client cookie domain (#147, PLUM Sprint 230113)
- Efficient count in MongoDB credential provider (#150, PLUM Sprint 230127)
- Fix sync method in Batman module (3c68cb8, PLUM Sprint 230210)
- Fix cookie client session flow (#155, PLUM Sprint 230210)
- Renaming resources without description (#158, PLUM Sprint 230210)
- Batman does not add nonexistent roles to Kibana users (#159, PLUM Sprint 230210)
- Fixed empty string check in client registration (#168, PLUM Sprint 230224)

### Features
- Allow unsetting some client features (#148, PLUM Sprint 230113)
- OAuth 2.0 PKCE challenge (RFC7636) (#152, PLUM Sprint 230127)
- Session tracking ID introduced (#135, PLUM Sprint 230210)
- Clients can register a custom login_uri ~~and login_key~~ (#151, PLUM Sprint 230210)
- Authorize request adds client_id to login URL query (#151, PLUM Sprint 230210)
- Upgrade Docker image OS to Alpine 3.17 (#166, PLUM Sprint 230224)
- ~~Assign roles and tenants to multiple credentials at once (#146, PLUM Sprint 230113)~~
- Allow OAuth authorize requests with anonymous sessions (#165, PLUM Sprint 230224)
- Allow extra login parameters to be supplied in login prologue body (#169, PLUM Sprint 230310)
- Assign roles and tenants to multiple credentials at once (#167, PLUM Sprint 230310)
- Introduce event type descriptors (#172, PLUM Sprint 230310)
- OAuth redirect URI validation options (#157, #175, PLUM Sprint 230310)
- TOTP secrets moved to dedicated collection (#176, PLUM Sprint 230310)


### Refactoring
- Regex validation of cookie_domain client attribute (#144, PLUM Sprint 230113)
- Swagger doc page uses the same auth rules as ASAB API (#164, PLUM Sprint 230224)
- Renamed the Code Challenge Method client feature (#168, PLUM Sprint 230224)
- Code Challenge Method is now enforced if set (#168, PLUM Sprint 230224)

---


## v23.03

### Breaking changes
- Authorize endpoint no longer authorizes unregistered clients (#137, PLUM Sprint 230113)
- Introspecting a cookie-based client session requires client_id in query (#137, PLUM Sprint 230113)

# Fix
- Remove set_cookie from authorize response (#125, PLUM Sprint 221202)
- Attempts to access a nonexistent tenant result in 403 (#133, #138, PLUM Sprint 221216)
- Fixed default registration expiration (#142, PLUM Sprint 230113)

### Features
- Client registration allows custom client ID (#128, PLUM Sprint 221202)
- Login with external OAuth2 (Facebook) (#129, PLUM Sprint 221216)
- Cookie-based client sessions can now authorize for a specific scope and tenant (#137, PLUM Sprint 230113)
- Standardized error codes in authorize response (#137, PLUM Sprint 230113)
- OIDC-standardized scope values (#143, PLUM Sprint 230113)
- M2M sessions are now authorized for all the assigned tenants (#141, PLUM Sprint 230113)

### Refactoring
- Cookie introspection for anonymous access is moved to a separate endpoint (#124, PLUM Sprint 221216)

---


## v22.48

### Breaking changes
- Access to tenants must be requested in authorization scope (#92, PLUM Sprint 221118)

### Features
- Anonymous sessions for unauthenticated user access (#120, PLUM Sprint 221118)
- Display blocked LDAP credentials as suspended (#123, PLUM Sprint 221118)
- Access to tenants must be requested in authorization scope (#92, PLUM Sprint 221118)
- Resource `authz:tenant:access` grants access to any tenant (#92, PLUM Sprint 221118)

### Refactoring
- MySQL and XMongoDB inherit from read-only provider class (#122, PLUM Sprint 221118)
- Userinfo fields `preferred_username` and `phone_number` have been renamed (#92, PLUM Sprint 221118)

---


## v22.46

### Breaking changes
- Endpoint for updating custom tenant data changed (#98, PLUM Sprint 221104)
- Unset credential phone/email by setting it to null instead of empty string (#117, PLUM Sprint 221104)

### Fix
- Logout with ID token (#116, PLUM Sprint 221104)
- Disable registration service when no credential provider supports registration (#118, PLUM Sprint 221104)

### Features
- Roles have an optional "description" field (#103, PLUM Sprint 221021)
- User registration (invitation only) (#86, PLUM Sprint 221021)
- Delete and rename resources (#113, PLUM Sprint 221104)
- List roles that contain a specific resource (#113, PLUM Sprint 221104)
- Include session ID and parent session ID in ID token (#116, PLUM Sprint 221104)

### Refactoring
- Keep superuser role after provisioning (#102, PLUM Sprint 221021)
- Endpoint for updating custom tenant data changed (#98, PLUM Sprint 221104)
- Unset credential phone/email by setting it to null instead of empty string (#117, PLUM Sprint 221104)

---


## v22.44

### Fix
- Removed client values that are not implemented yet (#91, PLUM Sprint 220923)
- Fix client initialization in provisioning (#101, PLUM Sprint 221021)

### Features
- New MongoDB credential provider with configurable queries (#90, PLUM Sprint 220909)
- Client list searches both by _id and client_name (#91, PLUM Sprint 220923)
- Endpoint for ID token validation (#93, PLUM Sprint 220923)
- List tenants and roles for multiple credentials (#94, PLUM Sprint 221007)

### Refactoring
- Simplified Admin UI client provisioning setup (#95, PLUM Sprint 221007)
- Endpoint for updating custom tenant data changed (#98, PLUM Sprint 221007)

---


## v22.38

### Breaking changes
- Userinfo endpoint no longer accepts `tenant` parameter (#69, PLUM Sprint 220909)
- Userinfo `resources` is now an object with tenant keys (#69, PLUM Sprint 220909)

### Fix
- Handle old assignments of nonexisting credentials (#79, PLUM Sprint 220715)
- Check for the existence of tenant when creating a role (#88, PLUM Sprint 220909)

### Features
- OpenID Connect client registration (#77, PLUM Sprint 220729)
- Custom credentials data included in userinfo response (#81, PLUM Sprint 220729)

### Refactoring
- Provisioning config in a dedicated JSON file (#80, PLUM Sprint 220729)
- Userinfo endpoint no longer accepts `tenant` parameter (#69, PLUM Sprint 220909)
- Userinfo `resources` is now an object with tenant keys (#69, PLUM Sprint 220909)

---


## v22.30

### Fix
- Remove email and phone requirement from M2M credential creation (#73, PLUM Sprint 220715)
- Fix basic auth for M2M credentials (#74, PLUM Sprint 220715)
- Fix the format of M2M credential creation policy (#78, PLUM Sprint 220715)
- Fixed two-stage build (1b354f2c, PLUM Sprint 220715)

### Refactoring
- Move password change components into credentials submodule (#75, PLUM Sprint 220715)


---


## v22.28

### Fix
- Fix resource check in Batman ELK (#70, PLUM Sprint 220701)

---


## v22.27

### Breaking changes
- WebAuthn data format changed: Existing WebAuthn credentials are invalidated (#63, PLUM Sprint 220617)
- External login storage changed: Existing external login credentials are invalidated (#60, PLUM Sprint 220701)

### Fix
- Fixed child session filtering (#66, PLUM Sprint 220701)

### Refactoring
- Include relaying party ID in WebAuthn storage (#63, PLUM Sprint 220617)
- Dedicated collection for external login credentials (#60, PLUM Sprint 220701)
- Tenant name proposer is not public (#65, PLUM Sprint 220701)
- Session detail includes parent session ID (71f83c0b, PLUM Sprint 220701)

---


## v22.26

### Breaking changes
- SeaCat API requires authentication with ID token instead of Access token (#39, PLUM Sprint 220520)
- Introspection outputs ID token instead of Access token (#39, PLUM Sprint 220520)
- Roles are no longer included in userinfo or ID token (#50, PLUM Sprint 220603)
- Batman no longer checks role names (#54, PLUM Sprint 220603)
- Public API authenticates by cookie only if no Authorization header is present (#53, PLUM Sprint 220617)

### Fix
- Fix TOTP activation error (#43, PLUM Sprint 220520)
- Fix TOTP status in userinfo (#43, PLUM Sprint 220520)
- Session from ID token bug (82d6787, PLUM Sprint 220520)
- OIDC scope format in token response (b5a18c2, PLUM Sprint 220520)
- Always update the expiration of the whole session group (#44, PLUM Sprint 220520)
- Explicit UTC timezone for all time data in userinfo (#45, PLUM Sprint 220520)
- DuplicateError handling (#47, PLUM Sprint 220603)
- Fix delete and touch session (#55, PLUM Sprint 220617)
- Dict credentials creation complies with policy (b7582e5, PLUM Sprint 220617)
- Fix header enrichment in introspection (f4c95cf, PLUM Sprint 220617)
- Fix external login flow (#58, PLUM Sprint 220617)
- Fix role creation and assignment in old tenants (#57, PLUM Sprint 220617)
- Safer session deserialization (#59, PLUM Sprint 220617)
- Handle malformed cookies (1f6b25e, PLUM Sprint 220617)
- Generate new ID token when extending session (#61, PLUM Sprint 220617)
- Fix ID token exchange in cookie introspection (#61, PLUM Sprint 220617)

### Features
- Structured session list (#30, PLUM Sprint 220520)
- Authentication with ID token (#39, PLUM Sprint 220520)
- Custom credentials data (#40, PLUM Sprint 220520)
- Ensure credentials contain at least an email or a phone (#41, PLUM Sprint 220520)
- Generic MySQL credentials provider (#42, PLUM Sprint 220603)
- Tenant search filter (#49, PLUM Sprint 220603)

### Refactoring
- Authz object no longer contains roles (#50, PLUM Sprint 220603)
- Datetime objects are explicitly UTC-aware (#48, PLUM Sprint 220603)
- RBAC has_resource_access returns boolean (#54, PLUM Sprint 220603)
- Public API authenticates by cookie only if no Authorization header is present (#53, PLUM Sprint 220617)

---


## v22.21

### Fix
- Use datetime.datetime.utcnow (#29, PLUM Sprint 220422)
- After-provisioning cleanup (#33, PLUM Sprint 220506)
- Fix session expiration for back-compat (#34, PLUM Sprint 220506)
- ~~Import ASAB web container (#36, PLUM Sprint 220520)~~(4ade2c60)
- Store login session data in database (#37, PLUM Sprint 220520)

### Features
- Mock mode in SMS provider (#37, PLUM Sprint 220520)

### Refactoring
- Persistent OIDC authorization codes (#25, PLUM Sprint 220408)
- Persistent TOTP secrets (#27, PLUM Sprint 220408)
- Use two-stage docker build (#31, PLUM Sprint 220520)
- Revise default configs and examples (#28, PLUM Sprint 220422)
- Persistent login sessions (#26, PLUM Sprint 220422)
- Session adapter restructured (#32, PLUM Sprint 220506)
- Credentials deletion via credentials service (#33, PLUM Sprint 220506)

---


## v22.16

### Breaking changes
- Tenant name must pass validation before tenant is created (#19, PLUM Sprint 220325)
- Usernames, roles and resources are validated before creation (#22, PLUM Sprint 220325)
- Batman uses resources for access control instead of roles (#21, PLUM Sprint 220408)

### Fixes
- Handle nonexisting provider in M2M introspection (#15, PLUM Sprint 220225)
- Fixed creation policy for M2M provider (#15, PLUM Sprint 220225)
- Automatic tenant and role assignment after tenant creation (#17, PLUM Sprint 220325)
- Remove regex validation for existing roles (#24, PLUM Sprint 220408)

### Features
- Generate MANIFEST.json (#20, PLUM Sprint 220325)
- List resources call now accepts filter string (#21, PLUM Sprint 220408)
- FIDO2/WebAuthn support (login, token management) (#12, PLUM Sprint 220408)

### Refactoring
- Fallback values in ident translation response (#18, PLUM Sprint 220325)
- Tenant name must pass validation before tenant is created (#19, PLUM Sprint 220325)
- Validate usernames, roles and resources before creation (#22, PLUM Sprint 220325)
- Batman uses resources for access control instead of roles (#21, PLUM Sprint 220408)
- Introduce session types (#16, PLUM Sprint 220408)

---


## v22.10

### Features
- ID token contains JWT-encrypted userinfo data (#13, PLUM Sprint 220225)
- Metrics counting active sessions and credentials per provider added (#9, PLUM Sprint 220225)

### Refactoring
- Custom authentication for metrics endpoint (#14, PLUM Sprint 220225)

---


## v22.8

### Breaking changes
- Resource creation endpoint now accepts POST requests (#1, PLUM Sprint 210114)
- Tenant check disabled in introspection (#8, PLUM Sprint 210114)
- "Set tenant data" call now uses a single PUT call (#11, PLUM Sprint 210114)

### Refactoring
- Detailed error messages for cookie domain and session AES key config (#7, PLUM Sprint 210128)
- Set tenant data object with a PUT call (#11, PLUM Sprint 210114)

### Features
- Metrics counting failed and successful logins added (#6, PLUM Sprint 210128)
- Resource description (#1, PLUM Sprint 210114)
- Resource check in introspection (#8, PLUM Sprint 210128)

---


## v22.1.1

### Breaking changes

- Remove `authz:credentials:admin` resource (#5, PLUM Sprint 210114)

### Fixes
- Fixed permissions for tenant assignment (#2, PLUM Sprint 210114)
- Remove default list limits for roles and resources (#4, PLUM Sprint 210114)
- Fix access check in create tenant (#4, PLUM Sprint 210114)

### Features
- Cookie authentication in multi-domain setting (!219, PLUM Sprint 211217)
- Endpoints for single tenant un/assignment (#2, PLUM Sprint 210114)
- Endpoints for single role un/assignment (#3, PLUM Sprint 210114)

### Refactoring
- Remove `authz:credentials:admin` resource (#5, PLUM Sprint 210114)

---


## v22.1

### Breaking changes
- Ident fields config option moved to `[seacatauth:credentials]` section (!208, PLUM Sprint 211023)
- Changed resource requirements for certain tenant, role and credentials API operations (!215, !217, PLUM Sprint 211217)
- External login status parameter renamed (!214, PLUM Sprint 211217)

### Features
- Configurable credentials policy (!208, !213, PLUM Sprint 211203; !218, PLUM Sprint 211217)
- Redirect after external login (!214, PLUM Sprint 211217)

### Fixes
- Catch race condition when extending session (!216, PLUM Sprint 211217)

### Refactoring
- Reduce docker image size (!212, PLUM Sprint 211203)
- Changed resource requirements for certain tenant, role and credentials API operations (!215, !217, PLUM Sprint 211217)

---


## v21.12.1

### Features
- Login with MojeID (!209, PLUM Sprint 211203)

### Fixes
- Remove default limit from tenant search (!210, PLUM Sprint 211203)

---


## v21.12

### Breaking changes
- Cookie introspection removes Seacat cookie from the request (!196, PLUM Sprint 211023)
- Renamed password reset config option (!203, PLUM Sprint 211119)
- Removed support for loading roles from file (!203, PLUM Sprint 211119)

### Features
- Cookie introspection exchanges cookie for Bearer token (!196, PLUM Sprint 211023)
- Tenant object contains the ID of its creator (!198, PLUM Sprint 211023)
- M2M credentials and M2M introspection endpoint (!187, PLUM Sprint 211023)
- Tenant search returns the number of tenants (!200, PLUM Sprint 211023)
- Include editable fields in provider info (!201, PLUM Sprint 211023)
- Translation of credential IDs to usernames (!202, PLUM Sprint 211119)
- Key-value storage in tenant object (!204, PLUM Sprint 211119)
- Endpoint for app features (!199, PLUM Sprint 211119)
- Login with external OAuth2 (Google, Github, Office365) (!199, PLUM Sprint 211119)

### Refactoring
- Session cookie value is encrypted on backend (!196, PLUM Sprint 211023)
- Specific error responses from password reset (!203, PLUM Sprint 211119)
- Removed support for loading roles from file (!203, PLUM Sprint 211119)
- Change URL for external login deletion (!207, PLUM Sprint 211119)

---


## v21.11

### Breaking changes
- TOTP activation now requires verification with OTP (!185, PLUM Sprint 210924)
- Require OTP by default if possible (!189, PLUM Sprint 211011)
- Two separate containers for public and non-public endpoints (!190, PLUM Sprint 211011)
- API web container does not support cookie authentication (!190, PLUM Sprint 211011)

### Features
- TOTP activation now requires verification with OTP (!185, PLUM Sprint 210924)
- Listing credentials supports filtering by tenant (!191, PLUM Sprint 211011)
- Public endpoint for deleting user's own sessions (!192, PLUM Sprint 211011)
- Endpoint for enforcing password reset (!193, PLUM Sprint 211011)
- Public endpoint for updating own credentials (!194, PLUM Sprint 211022)
- Add resources in Nginx introspection calls (!195, PLUM Sprint 211022)

### Fixes
- Fixed duplicate error handling in credentials update (!188, !197, PLUM Sprint 211011)

### Refactoring
- Require OTP by default if possible (!189, PLUM Sprint 211011)
- Separate web container for public endpoints (!190, PLUM Sprint 211011)

---


## v21.10

### Breaking changes
- TOTP endpoints behavior changed (!175, PLUM Sprint 210827)
- Encryption key must be specified in config (!181, PLUM Sprint 210910)
- Obsolete endpoint `/public/password` removed (!183, PLUM Sprint 210924)

### Features
- Cookie expiration is now set to maximum session age (!173, PLUM Sprint 210827)
- Listing credentials supports filtering by role (!168, PLUM Sprint 210827)
- Enforce login factors at `/openidconnect/authorize` (!174, PLUM Sprint 210827)
- ~~RBAC endpoints now have a public alias (!177, PLUM Sprint 210827)~~(!182, PLUM Sprint 210910)
- ~~RBAC check of multiple resources at once (!177, PLUM Sprint 210827)~~(!182, PLUM Sprint 210910)
- Encrypt sensitive session fields (!181, PLUM Sprint 210910)
- Successful and failed password change attempts are logged in the audit (!183, PLUM Sprint 210924)
- New `select_account` option in `/openidconnect/authorize` (!186, PLUM Sprint 210924)

### Fixes
- Respond 401 to login with missing credentials (!180, PLUM Sprint 210827)
- Use double encoding for redirect URI in factor setup redirect (!184, PLUM Sprint 210924)

### Refactoring
- Hide redundant login descriptors (!174, PLUM Sprint 210827)
- Disallow direct updates of sensitive credentials fields (!176, PLUM Sprint 210910)
- Two-step TOTP activation (!175, PLUM Sprint 210910)
- Last login and available factors now in userinfo response (!181, PLUM Sprint 210910)

---


## 21.08.00

### Breaking changes
- All `/session...` and `/sessions...` API calls are now superuser-only (!159, PLUM Sprint 210716)
- Config option `touch_extension_ratio` renamed to `touch_extension` (!171, PLUM Sprint 210827)

### Features
- `GET /sessions/{credentials_id}` lists all the sessions of a given credentials (!159, PLUM Sprint 210716)
- Introducing configurable maximum session age (!163, PLUM Sprint 210716)
- Introducing configurable touch extension ratio (!163, PLUM Sprint 210716)
- Log LDAP authentication failure (!162, PLUM Sprint 210716)
- Log ident on authentication failure (!162, PLUM Sprint 210716)
- Implement `list` and `get` methods of `DictCredentialsProvider` (!164, PLUM Sprint 210716)
- Unit tests for RBAC resource access method (!165, PLUM Sprint 210813)
- Allow user to disable TOTP via `PUT /public/unset-otp` (!166, PLUM Sprint 210813)
- Get TOTP activation status via `GET /public/otp` (!170, PLUM Sprint 210827)

### Fixes
- Fix "fake login session" functionality with new login descriptors (!157, PLUM Sprint 210702)
- Propagate optional query params from openidconnect/authorize to login (!161, PLUM Sprint 210716)
- Handle fallback login descriptor properly when URL descriptors are provided (!162, PLUM Sprint 210716)
- Always check if user is suspended when authenticating (!166, PLUM Sprint 210813)
- Dictionary (+provisioning) credentials provider uses correct password field in authentication (!167, PLUM Sprint 210813)

### Refactoring
- Update jwcrypto to v0.9.1 (!158, PLUM Sprint 210702)
- Updated documentation (!160, PLUM Sprint 210716)
- All `/session...` and `/sessions...` API calls are now superuser-only (!159, PLUM Sprint 210716)
- Core session object fields renamed with underscore notation for consistency (!163, PLUM Sprint 210716)
- Updated `create` and `update` methods of `DictCredentialsProvider` (!164, PLUM Sprint 210716)
- Allow session touch extension to be either a ratio or absolute duration (!171, PLUM Sprint 210827)

---


## 21.07.00

### Breaking changes

- Password reset expiration config key renamed to `expiration` and its value is now expressed as timedelta string (!103, PLUM Sprint 210904)
- `GET /provider` endpoint renamed to `GET /providers` (!105, PLUM Sprint 210905)
- `PUT /role/{tenant}/{role_name}` now requires tenant admin access (!110, PLUM Sprint 210905)
- All non-public endpoints now require authenticated access by default (!116, PLUM Sprint 210906)
- All non-public endpoints now require authorized access by default (!125, PLUM Sprint 210906)
- `PUT /roles/{tenant}/{credentials_id}` now requires tenant admin access (!113, PLUM Sprint 210905)
- Only superuser can assign global roles (!113, PLUM Sprint 210905)
- Changed the base URL for password reset (!135, PLUM Sprint 210521)
- `DELETE /role/{tenant}/{role}` requires tenant admin access (!143, PLUM Sprint 210522)
- `DELETE /tenant/{tenant}` requires superuser access (!144, PLUM Sprint 210522)
- `DELETE /session/{session_id}` requires superuser access (!145, PLUM Sprint 210522)
- Section `[sessions]` renamed to `[seacatauth:session]` and `expiration` option now expects 
  a "timedelta" string (!153, PLUM Sprint 210618)
- Login factor type "smslogin" renamed to "smscode" (!156, PLUM Sprint 210702)

### Features

- Configurable login descriptors (!87, PLUM Sprint 210904)
- New login method: SMS login (!87, PLUM Sprint 210904)
- Configurable network timeout in LDAPCredentialsProvider (!98, PLUM Sprint 210904)
- Session expiration time in userinfo response (!102, PLUM Sprint 210904)
- Automatic admin assignment on tenant creation (!101, PLUM Sprint 210904)
- Configurable password reset request expiration in `PUT /password` call (!103, PLUM Sprint 210904)
- Server-side filtering in `LDAPCredentialsProvider` (!106, PLUM Sprint 210905)
- Introducing `authz:tenant:admin` resource, required for tenant administration operations (!110, PLUM Sprint 210905)
- Expirable login sessions (!112, PLUM Sprint 210905)
- The `GET /rbac/...` endpoints can now authorize any resource (!114, PLUM Sprint 210905)
- All non-public endpoints now require authenticated access (!116, PLUM Sprint 210906)
- Add roles in Nginx introspection calls (!119, PLUM Sprint 210906)
- All non-public endpoints can now require resource-authorized access (!125, PLUM Sprint 210906)
- Login descriptor that the user authenticated with is stored in `Session.LoginDescriptor` (!128, PLUM Sprint 210906)
- `GET /openidconnect/userinfo` includes login factors and login descriptor that the user authenticated with (!128, !131, PLUM Sprint 210906)
- Introspection can now add login factors or login descriptor to request headers (!131, PLUM Sprint 210521)
- Request login descriptors via URL query (!133, PLUM Sprint 210521)
- Pass login descriptors from `openidconnect/authorize` to login page (!138, PLUM Sprint 210521)
- `GET /rbac/*/{resource}` checks the presence of a resource under any tenant (!141, PLUM Sprint 210522)
- Adding `DELETE /sessions` and `DELETE /sessions/{credentials_id}` for bulk session deletion (!145, PLUM Sprint 210522)
- Login descriptors can now have several `LoginFactor` OR-groups (!149, PLUM Sprint 210618)
- Introducing `XHeaderFactor` (!151, PLUM Sprint 210618)
- Added documentation for SCA deployment and provisioning (!152, PLUM Sprint 210618)
- Introspection calls now automatically refresh the session (!153, PLUM Sprint 210618)
- Unassign roles when unassigning tenants (!154, PLUM Sprint 210702)

### Fixes

- `PUT /public/logout` now responds with `400` to missing or invalid cookies (!100, PLUM Sprint 210904)
- Combining results from two different providers on the same page in `CredentialsHandler.list_credentials` (!106, PLUM Sprint 210905)
- Fixed tenant access denial to superuser (!110, PLUM Sprint 210905)
- Fixed incorrect method reference in `TenantHandler.delete()` (!110, PLUM Sprint 210905)
- Updated TLS setting in `LDAPCredentialsProvider.authenticate()` (!117, PLUM Sprint 210906)
- Disable SMS login if user has no phone number (!121, PLUM Sprint 210906)
- `GET /tenant` is now available without authentication (!122, PLUM Sprint 210906)
- Catch exceptions raised in SMS login process (!124, PLUM Sprint 210906)
- `GET /rbac/...` endpoints are now available without authn/z (!126, PLUM Sprint 210906)
- `POST /cookie/nginx` endpoints are now available without authn/z (!129, PLUM Sprint 210906)
- Fixed admin role assignment in tenant creation (!132, PLUM Sprint 210521)
- Avoid producing empty SMS messages (!137, PLUM Sprint 210521)
- JWCrypto version locked at 0.8 to fix login prologue (!140, PLUM Sprint 210522)
- On provisioning start, check for existing provisioning tenant to avoid duplicate error (!146, PLUM Sprint 210522)
- Handle `prompt=login` parameter properly at `openidconnect/authorize` endpoint (!150, PLUM Sprint 210618)
- Remove invalid tenants from scope when setting roles (!155, PLUM Sprint 210702)

### Refactoring

- Access control functions refactored into `access_control` decorator (!99, 
  !107, !110, PLUM Sprint 210905)
- Credential providers can be explicitly ordered via configuration (!105, PLUM Sprint 210905)
- Provisioning mode now also manages a provisioning tenant (!108, PLUM Sprint 210905)
- Added config options for `tls_require_cert` in LDAPCredentialsProvider (!109, PLUM Sprint 210905)
- `PUT /role/{tenant}/{role_name}` now requires tenant admin access (!110, PLUM Sprint 210905)
- Limit the number of login attempts (!111, PLUM Sprint 210905)
- Removed obsolete `seacatauth.sms` and `seacatauth.smtp` modules (!115, PLUM Sprint 210906)
- Only superuser can assign global roles (!113, PLUM Sprint 210905)
- Changed the base URL for password reset (!135, PLUM Sprint 210521)
- Default message templates are included in Docker image (!142, PLUM Sprint 210522)
- `DELETE /role/{tenant}/{role}` first removes all assignments of `{tenant}/{role}` 
  before deleting the role (!143, PLUM Sprint 210522)
- `DELETE /tenant/{tenant}` first removes all linked roles and assignments (!144, PLUM Sprint 210522)
- Introducing `LoginFactor` and `LoginDescriptor` classes (!149, PLUM Sprint 210618)
- Section `[sessions]` renamed to `[seacatauth:session]` and `expiration` option now expects 
  a "timedelta" string (!153, PLUM Sprint 210618)
- Login factor type "smslogin" renamed to "smscode" (!156, PLUM Sprint 210702)<|MERGE_RESOLUTION|>--- conflicted
+++ resolved
@@ -7,13 +7,10 @@
 
 ### Features
 - Role list supports searching by name (#247, PLUM Sprint 230811)
-<<<<<<< HEAD
-- Algorithmic (stateless) anonymous sessions (#232, PLUM Sprint 230728)
-=======
 - OIDC/OAuth discovery endpoint (#249, PLUM Sprint 230811)
 - Token revocation endpoint (#249, PLUM Sprint 230811)
 - Added /.well-known/jwks.json endpoint (#249, PLUM Sprint 230811)
->>>>>>> f64bc857
+- Algorithmic (stateless) anonymous sessions (#232, PLUM Sprint 230728)
 
 ---
 
