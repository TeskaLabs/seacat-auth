--- conflicted
+++ resolved
@@ -1,37 +1,5 @@
 # CHANGELOG
 
-<<<<<<< HEAD
-## v25.26.03
-
-Support local SAML federation metadata file and handle timeout on remote metadata file
-
-## v25.26.02
-
-Updated ASAB version.
-
-## v25.26.01
-
-This patch brings the repository to the same state as v25.38-alpha8.
-
-### Fixes
-- Improve ElasticSearch connection reliability with round-robin node selection and automatic failover (#524, v25.38-alpha8)
-- Make sure external login callback is on the sub-path of Auth UI (#522, v25.38-alpha7)
-- Opaque external credential IDs (#521, v25.38-alpha6)
-- Fix pysaml2 dependency (#518, v25.38-alpha4)
-
-### Features
-- Filtering credentials by active/suspended status (#517, v25.38-alpha3)
-- External login with SAML (#516, v25.38-alpha2)
-
-### Refactoring
-- Rename credentials "status" param to "astatus" (#520, v25.38-alpha5)
-- Decouple external authentication from external credentials management (#515, v25.38-alpha1)
-
----
-
-
-=======
->>>>>>> e759dc03
 ## v25.26
 
 ### Pre-releases
@@ -60,6 +28,7 @@
   Common user tenant invitation path changed to `/account/tenant/{tenant}/invite` (#501, v25.13-alpha5)
 
 ### Fixes
+- Support local SAML federation metadata file and handle timeout on remote metadata file
 - Update ASAB version to v25.43.01 (#526, v25.26.02)
 - Improve ElasticSearch connection reliability with round-robin node selection and automatic failover (#524, v25.26.01)
 - Make sure external login callback is on the sub-path of Auth UI (#522, v25.26.01)
