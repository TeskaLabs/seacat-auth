# CHANGELOG

## Release candidate

### Breaking changes
- Endpoint for updating custom tenant data changed (#98, PLUM Sprint 221104)

### Fix
- Logout with ID token (#116, PLUM Sprint 221104)

### Features
- Roles have an optional "description" field (#103, PLUM Sprint 221021)
- User registration (invitation only) (#86, PLUM Sprint 221021)
<<<<<<< HEAD
- Include session ID and parent session ID in ID token (#116, PLUM Sprint 221104)
=======
- Delete and rename resources (#113, PLUM Sprint 221104)
- List roles that contain a specific resource (#113, PLUM Sprint 221104)
>>>>>>> 584070b1

### Refactoring
- Keep superuser role after provisioning (#102, PLUM Sprint 221021)
- Endpoint for updating custom tenant data changed (#98, PLUM Sprint 221104)

---


## v22.44

### Fix
- Removed client values that are not implemented yet (#91, PLUM Sprint 220923)
- Fix client initialization in provisioning (#101, PLUM Sprint 221021)

### Features
- New MongoDB credential provider with configurable queries (#90, PLUM Sprint 220909)
- Client list searches both by _id and client_name (#91, PLUM Sprint 220923)
- Endpoint for ID token validation (#93, PLUM Sprint 220923)
- List tenants and roles for multiple credentials (#94, PLUM Sprint 221007)

### Refactoring
- Simplified Admin UI client provisioning setup (#95, PLUM Sprint 221007)
- Endpoint for updating custom tenant data changed (#98, PLUM Sprint 221007)

---


## v22.38

### Breaking changes
- Userinfo endpoint no longer accepts `tenant` parameter (#69, PLUM Sprint 220909)
- Userinfo `resources` is now an object with tenant keys (#69, PLUM Sprint 220909)

### Fix
- Handle old assignments of nonexisting credentials (#79, PLUM Sprint 220715)
- Check for the existence of tenant when creating a role (#88, PLUM Sprint 220909)

### Features
- OpenID Connect client registration (#77, PLUM Sprint 220729)
- Custom credentials data included in userinfo response (#81, PLUM Sprint 220729)

### Refactoring
- Provisioning config in a dedicated JSON file (#80, PLUM Sprint 220729)
- Userinfo endpoint no longer accepts `tenant` parameter (#69, PLUM Sprint 220909)
- Userinfo `resources` is now an object with tenant keys (#69, PLUM Sprint 220909)

---


## v22.30

### Fix
- Remove email and phone requirement from M2M credential creation (#73, PLUM Sprint 220715)
- Fix basic auth for M2M credentials (#74, PLUM Sprint 220715)
- Fix the format of M2M credential creation policy (#78, PLUM Sprint 220715)
- Fixed two-stage build (1b354f2c, PLUM Sprint 220715)

### Refactoring
- Move password change components into credentials submodule (#75, PLUM Sprint 220715)


---


## v22.28

### Fix
- Fix resource check in Batman ELK (#70, PLUM Sprint 220701)

---


## v22.27

### Breaking changes
- WebAuthn data format changed: Existing WebAuthn credentials are invalidated (#63, PLUM Sprint 220617)
- External login storage changed: Existing external login credentials are invalidated (#60, PLUM Sprint 220701)

### Fix
- Fixed child session filtering (#66, PLUM Sprint 220701)

### Refactoring
- Include relaying party ID in WebAuthn storage (#63, PLUM Sprint 220617)
- Dedicated collection for external login credentials (#60, PLUM Sprint 220701)
- Tenant name proposer is not public (#65, PLUM Sprint 220701)
- Session detail includes parent session ID (71f83c0b, PLUM Sprint 220701)

---


## v22.26

### Breaking changes
- SeaCat API requires authentication with ID token instead of Access token (#39, PLUM Sprint 220520)
- Introspection outputs ID token instead of Access token (#39, PLUM Sprint 220520)
- Roles are no longer included in userinfo or ID token (#50, PLUM Sprint 220603)
- Batman no longer checks role names (#54, PLUM Sprint 220603)
- Public API authenticates by cookie only if no Authorization header is present (#53, PLUM Sprint 220617)

### Fix
- Fix TOTP activation error (#43, PLUM Sprint 220520)
- Fix TOTP status in userinfo (#43, PLUM Sprint 220520)
- Session from ID token bug (82d6787, PLUM Sprint 220520)
- OIDC scope format in token response (b5a18c2, PLUM Sprint 220520)
- Always update the expiration of the whole session group (#44, PLUM Sprint 220520)
- Explicit UTC timezone for all time data in userinfo (#45, PLUM Sprint 220520)
- DuplicateError handling (#47, PLUM Sprint 220603)
- Fix delete and touch session (#55, PLUM Sprint 220617)
- Dict credentials creation complies with policy (b7582e5, PLUM Sprint 220617)
- Fix header enrichment in introspection (f4c95cf, PLUM Sprint 220617)
- Fix external login flow (#58, PLUM Sprint 220617)
- Fix role creation and assignment in old tenants (#57, PLUM Sprint 220617)
- Safer session deserialization (#59, PLUM Sprint 220617)
- Handle malformed cookies (1f6b25e, PLUM Sprint 220617)
- Generate new ID token when extending session (#61, PLUM Sprint 220617)
- Fix ID token exchange in cookie introspection (#61, PLUM Sprint 220617)

### Features
- Structured session list (#30, PLUM Sprint 220520)
- Authentication with ID token (#39, PLUM Sprint 220520)
- Custom credentials data (#40, PLUM Sprint 220520)
- Ensure credentials contain at least an email or a phone (#41, PLUM Sprint 220520)
- Generic MySQL credentials provider (#42, PLUM Sprint 220603)
- Tenant search filter (#49, PLUM Sprint 220603)

### Refactoring
- Authz object no longer contains roles (#50, PLUM Sprint 220603)
- Datetime objects are explicitly UTC-aware (#48, PLUM Sprint 220603)
- RBAC has_resource_access returns boolean (#54, PLUM Sprint 220603)
- Public API authenticates by cookie only if no Authorization header is present (#53, PLUM Sprint 220617)

---


## v22.21

### Fix
- Use datetime.datetime.utcnow (#29, PLUM Sprint 220422)
- After-provisioning cleanup (#33, PLUM Sprint 220506)
- Fix session expiration for back-compat (#34, PLUM Sprint 220506)
- ~~Import ASAB web container (#36, PLUM Sprint 220520)~~(4ade2c60)
- Store login session data in database (#37, PLUM Sprint 220520)

### Features
- Mock mode in SMS provider (#37, PLUM Sprint 220520)

### Refactoring
- Persistent OIDC authorization codes (#25, PLUM Sprint 220408)
- Persistent TOTP secrets (#27, PLUM Sprint 220408)
- Use two-stage docker build (#31, PLUM Sprint 220520)
- Revise default configs and examples (#28, PLUM Sprint 220422)
- Persistent login sessions (#26, PLUM Sprint 220422)
- Session adapter restructured (#32, PLUM Sprint 220506)
- Credentials deletion via credentials service (#33, PLUM Sprint 220506)

---


## v22.16

### Breaking changes
- Tenant name must pass validation before tenant is created (#19, PLUM Sprint 220325)
- Usernames, roles and resources are validated before creation (#22, PLUM Sprint 220325)
- Batman uses resources for access control instead of roles (#21, PLUM Sprint 220408)

### Fixes
- Handle nonexisting provider in M2M introspection (#15, PLUM Sprint 220225)
- Fixed creation policy for M2M provider (#15, PLUM Sprint 220225)
- Automatic tenant and role assignment after tenant creation (#17, PLUM Sprint 220325)
- Remove regex validation for existing roles (#24, PLUM Sprint 220408)

### Features
- Generate MANIFEST.json (#20, PLUM Sprint 220325)
- List resources call now accepts filter string (#21, PLUM Sprint 220408)
- FIDO2/WebAuthn support (login, token management) (#12, PLUM Sprint 220408)

### Refactoring
- Fallback values in ident translation response (#18, PLUM Sprint 220325)
- Tenant name must pass validation before tenant is created (#19, PLUM Sprint 220325)
- Validate usernames, roles and resources before creation (#22, PLUM Sprint 220325)
- Batman uses resources for access control instead of roles (#21, PLUM Sprint 220408)
- Introduce session types (#16, PLUM Sprint 220408)

---


## v22.10

### Features
- ID token contains JWT-encrypted userinfo data (#13, PLUM Sprint 220225)
- Metrics counting active sessions and credentials per provider added (#9, PLUM Sprint 220225)

### Refactoring
- Custom authentication for metrics endpoint (#14, PLUM Sprint 220225)

---


## v22.8

### Breaking changes
- Resource creation endpoint now accepts POST requests (#1, PLUM Sprint 210114)
- Tenant check disabled in introspection (#8, PLUM Sprint 210114)
- "Set tenant data" call now uses a single PUT call (#11, PLUM Sprint 210114)

### Refactoring
- Detailed error messages for cookie domain and session AES key config (#7, PLUM Sprint 210128)
- Set tenant data object with a PUT call (#11, PLUM Sprint 210114)

### Features
- Metrics counting failed and successful logins added (#6, PLUM Sprint 210128)
- Resource description (#1, PLUM Sprint 210114)
- Resource check in introspection (#8, PLUM Sprint 210128)

---


## v22.1.1

### Breaking changes

- Remove `authz:credentials:admin` resource (#5, PLUM Sprint 210114)

### Fixes
- Fixed permissions for tenant assignment (#2, PLUM Sprint 210114)
- Remove default list limits for roles and resources (#4, PLUM Sprint 210114)
- Fix access check in create tenant (#4, PLUM Sprint 210114)

### Features
- Cookie authentication in multi-domain setting (!219, PLUM Sprint 211217)
- Endpoints for single tenant un/assignment (#2, PLUM Sprint 210114)
- Endpoints for single role un/assignment (#3, PLUM Sprint 210114)

### Refactoring
- Remove `authz:credentials:admin` resource (#5, PLUM Sprint 210114)

---


## v22.1

### Breaking changes
- Ident fields config option moved to `[seacatauth:credentials]` section (!208, PLUM Sprint 211023)
- Changed resource requirements for certain tenant, role and credentials API operations (!215, !217, PLUM Sprint 211217)
- External login status parameter renamed (!214, PLUM Sprint 211217)

### Features
- Configurable credentials policy (!208, !213, PLUM Sprint 211203; !218, PLUM Sprint 211217)
- Redirect after external login (!214, PLUM Sprint 211217)

### Fixes
- Catch race condition when extending session (!216, PLUM Sprint 211217)

### Refactoring
- Reduce docker image size (!212, PLUM Sprint 211203)
- Changed resource requirements for certain tenant, role and credentials API operations (!215, !217, PLUM Sprint 211217)

---


## v21.12.1

### Features
- Login with MojeID (!209, PLUM Sprint 211203)

### Fixes
- Remove default limit from tenant search (!210, PLUM Sprint 211203)

---


## v21.12

### Breaking changes
- Cookie introspection removes Seacat cookie from the request (!196, PLUM Sprint 211023)
- Renamed password reset config option (!203, PLUM Sprint 211119)
- Removed support for loading roles from file (!203, PLUM Sprint 211119)

### Features
- Cookie introspection exchanges cookie for Bearer token (!196, PLUM Sprint 211023)
- Tenant object contains the ID of its creator (!198, PLUM Sprint 211023)
- M2M credentials and M2M introspection endpoint (!187, PLUM Sprint 211023)
- Tenant search returns the number of tenants (!200, PLUM Sprint 211023)
- Include editable fields in provider info (!201, PLUM Sprint 211023)
- Translation of credential IDs to usernames (!202, PLUM Sprint 211119)
- Key-value storage in tenant object (!204, PLUM Sprint 211119)
- Endpoint for app features (!199, PLUM Sprint 211119)
- Login with external OAuth2 (Google, Github, Office365) (!199, PLUM Sprint 211119)

### Refactoring
- Session cookie value is encrypted on backend (!196, PLUM Sprint 211023)
- Specific error responses from password reset (!203, PLUM Sprint 211119)
- Removed support for loading roles from file (!203, PLUM Sprint 211119)
- Change URL for external login deletion (!207, PLUM Sprint 211119)

---


## v21.11

### Breaking changes
- TOTP activation now requires verification with OTP (!185, PLUM Sprint 210924)
- Require OTP by default if possible (!189, PLUM Sprint 211011)
- Two separate containers for public and non-public endpoints (!190, PLUM Sprint 211011)
- API web container does not support cookie authentication (!190, PLUM Sprint 211011)

### Features
- TOTP activation now requires verification with OTP (!185, PLUM Sprint 210924)
- Listing credentials supports filtering by tenant (!191, PLUM Sprint 211011)
- Public endpoint for deleting user's own sessions (!192, PLUM Sprint 211011)
- Endpoint for enforcing password reset (!193, PLUM Sprint 211011)
- Public endpoint for updating own credentials (!194, PLUM Sprint 211022)
- Add resources in Nginx introspection calls (!195, PLUM Sprint 211022)

### Fixes
- Fixed duplicate error handling in credentials update (!188, !197, PLUM Sprint 211011)

### Refactoring
- Require OTP by default if possible (!189, PLUM Sprint 211011)
- Separate web container for public endpoints (!190, PLUM Sprint 211011)

---


## v21.10

### Breaking changes
- TOTP endpoints behavior changed (!175, PLUM Sprint 210827)
- Encryption key must be specified in config (!181, PLUM Sprint 210910)
- Obsolete endpoint `/public/password` removed (!183, PLUM Sprint 210924)

### Features
- Cookie expiration is now set to maximum session age (!173, PLUM Sprint 210827)
- Listing credentials supports filtering by role (!168, PLUM Sprint 210827)
- Enforce login factors at `/openidconnect/authorize` (!174, PLUM Sprint 210827)
- ~~RBAC endpoints now have a public alias (!177, PLUM Sprint 210827)~~(!182, PLUM Sprint 210910)
- ~~RBAC check of multiple resources at once (!177, PLUM Sprint 210827)~~(!182, PLUM Sprint 210910)
- Encrypt sensitive session fields (!181, PLUM Sprint 210910)
- Successful and failed password change attempts are logged in the audit (!183, PLUM Sprint 210924)
- New `select_account` option in `/openidconnect/authorize` (!186, PLUM Sprint 210924)

### Fixes
- Respond 401 to login with missing credentials (!180, PLUM Sprint 210827)
- Use double encoding for redirect URI in factor setup redirect (!184, PLUM Sprint 210924)

### Refactoring
- Hide redundant login descriptors (!174, PLUM Sprint 210827)
- Disallow direct updates of sensitive credentials fields (!176, PLUM Sprint 210910)
- Two-step TOTP activation (!175, PLUM Sprint 210910)
- Last login and available factors now in userinfo response (!181, PLUM Sprint 210910)

---


## 21.08.00

### Breaking changes
- All `/session...` and `/sessions...` API calls are now superuser-only (!159, PLUM Sprint 210716)
- Config option `touch_extension_ratio` renamed to `touch_extension` (!171, PLUM Sprint 210827)

### Features
- `GET /sessions/{credentials_id}` lists all the sessions of a given credentials (!159, PLUM Sprint 210716)
- Introducing configurable maximum session age (!163, PLUM Sprint 210716)
- Introducing configurable touch extension ratio (!163, PLUM Sprint 210716)
- Log LDAP authentication failure (!162, PLUM Sprint 210716)
- Log ident on authentication failure (!162, PLUM Sprint 210716)
- Implement `list` and `get` methods of `DictCredentialsProvider` (!164, PLUM Sprint 210716)
- Unit tests for RBAC resource access method (!165, PLUM Sprint 210813)
- Allow user to disable TOTP via `PUT /public/unset-otp` (!166, PLUM Sprint 210813)
- Get TOTP activation status via `GET /public/otp` (!170, PLUM Sprint 210827)

### Fixes
- Fix "fake login session" functionality with new login descriptors (!157, PLUM Sprint 210702)
- Propagate optional query params from openidconnect/authorize to login (!161, PLUM Sprint 210716)
- Handle fallback login descriptor properly when URL descriptors are provided (!162, PLUM Sprint 210716)
- Always check if user is suspended when authenticating (!166, PLUM Sprint 210813)
- Dictionary (+provisioning) credentials provider uses correct password field in authentication (!167, PLUM Sprint 210813)

### Refactoring
- Update jwcrypto to v0.9.1 (!158, PLUM Sprint 210702)
- Updated documentation (!160, PLUM Sprint 210716)
- All `/session...` and `/sessions...` API calls are now superuser-only (!159, PLUM Sprint 210716)
- Core session object fields renamed with underscore notation for consistency (!163, PLUM Sprint 210716)
- Updated `create` and `update` methods of `DictCredentialsProvider` (!164, PLUM Sprint 210716)
- Allow session touch extension to be either a ratio or absolute duration (!171, PLUM Sprint 210827)

---


## 21.07.00

### Breaking changes

- Password reset expiration config key renamed to `expiration` and its value is now expressed as timedelta string (!103, PLUM Sprint 210904)
- `GET /provider` endpoint renamed to `GET /providers` (!105, PLUM Sprint 210905)
- `PUT /role/{tenant}/{role_name}` now requires tenant admin access (!110, PLUM Sprint 210905)
- All non-public endpoints now require authenticated access by default (!116, PLUM Sprint 210906)
- All non-public endpoints now require authorized access by default (!125, PLUM Sprint 210906)
- `PUT /roles/{tenant}/{credentials_id}` now requires tenant admin access (!113, PLUM Sprint 210905)
- Only superuser can assign global roles (!113, PLUM Sprint 210905)
- Changed the base URL for password reset (!135, PLUM Sprint 210521)
- `DELETE /role/{tenant}/{role}` requires tenant admin access (!143, PLUM Sprint 210522)
- `DELETE /tenant/{tenant}` requires superuser access (!144, PLUM Sprint 210522)
- `DELETE /session/{session_id}` requires superuser access (!145, PLUM Sprint 210522)
- Section `[sessions]` renamed to `[seacatauth:session]` and `expiration` option now expects 
  a "timedelta" string (!153, PLUM Sprint 210618)
- Login factor type "smslogin" renamed to "smscode" (!156, PLUM Sprint 210702)

### Features

- Configurable login descriptors (!87, PLUM Sprint 210904)
- New login method: SMS login (!87, PLUM Sprint 210904)
- Configurable network timeout in LDAPCredentialsProvider (!98, PLUM Sprint 210904)
- Session expiration time in userinfo response (!102, PLUM Sprint 210904)
- Automatic admin assignment on tenant creation (!101, PLUM Sprint 210904)
- Configurable password reset request expiration in `PUT /password` call (!103, PLUM Sprint 210904)
- Server-side filtering in `LDAPCredentialsProvider` (!106, PLUM Sprint 210905)
- Introducing `authz:tenant:admin` resource, required for tenant administration operations (!110, PLUM Sprint 210905)
- Expirable login sessions (!112, PLUM Sprint 210905)
- The `GET /rbac/...` endpoints can now authorize any resource (!114, PLUM Sprint 210905)
- All non-public endpoints now require authenticated access (!116, PLUM Sprint 210906)
- Add roles in Nginx introspection calls (!119, PLUM Sprint 210906)
- All non-public endpoints can now require resource-authorized access (!125, PLUM Sprint 210906)
- Login descriptor that the user authenticated with is stored in `Session.LoginDescriptor` (!128, PLUM Sprint 210906)
- `GET /openidconnect/userinfo` includes login factors and login descriptor that the user authenticated with (!128, !131, PLUM Sprint 210906)
- Introspection can now add login factors or login descriptor to request headers (!131, PLUM Sprint 210521)
- Request login descriptors via URL query (!133, PLUM Sprint 210521)
- Pass login descriptors from `openidconnect/authorize` to login page (!138, PLUM Sprint 210521)
- `GET /rbac/*/{resource}` checks the presence of a resource under any tenant (!141, PLUM Sprint 210522)
- Adding `DELETE /sessions` and `DELETE /sessions/{credentials_id}` for bulk session deletion (!145, PLUM Sprint 210522)
- Login descriptors can now have several `LoginFactor` OR-groups (!149, PLUM Sprint 210618)
- Introducing `XHeaderFactor` (!151, PLUM Sprint 210618)
- Added documentation for SCA deployment and provisioning (!152, PLUM Sprint 210618)
- Introspection calls now automatically refresh the session (!153, PLUM Sprint 210618)
- Unassign roles when unassigning tenants (!154, PLUM Sprint 210702)

### Fixes

- `PUT /public/logout` now responds with `400` to missing or invalid cookies (!100, PLUM Sprint 210904)
- Combining results from two different providers on the same page in `CredentialsHandler.list_credentials` (!106, PLUM Sprint 210905)
- Fixed tenant access denial to superuser (!110, PLUM Sprint 210905)
- Fixed incorrect method reference in `TenantHandler.delete()` (!110, PLUM Sprint 210905)
- Updated TLS setting in `LDAPCredentialsProvider.authenticate()` (!117, PLUM Sprint 210906)
- Disable SMS login if user has no phone number (!121, PLUM Sprint 210906)
- `GET /tenant` is now available without authentication (!122, PLUM Sprint 210906)
- Catch exceptions raised in SMS login process (!124, PLUM Sprint 210906)
- `GET /rbac/...` endpoints are now available without authn/z (!126, PLUM Sprint 210906)
- `POST /cookie/nginx` endpoints are now available without authn/z (!129, PLUM Sprint 210906)
- Fixed admin role assignment in tenant creation (!132, PLUM Sprint 210521)
- Avoid producing empty SMS messages (!137, PLUM Sprint 210521)
- JWCrypto version locked at 0.8 to fix login prologue (!140, PLUM Sprint 210522)
- On provisioning start, check for existing provisioning tenant to avoid duplicate error (!146, PLUM Sprint 210522)
- Handle `prompt=login` parameter properly at `openidconnect/authorize` endpoint (!150, PLUM Sprint 210618)
- Remove invalid tenants from scope when setting roles (!155, PLUM Sprint 210702)

### Refactoring

- Access control functions refactored into `access_control` decorator (!99, 
  !107, !110, PLUM Sprint 210905)
- Credential providers can be explicitly ordered via configuration (!105, PLUM Sprint 210905)
- Provisioning mode now also manages a provisioning tenant (!108, PLUM Sprint 210905)
- Added config options for `tls_require_cert` in LDAPCredentialsProvider (!109, PLUM Sprint 210905)
- `PUT /role/{tenant}/{role_name}` now requires tenant admin access (!110, PLUM Sprint 210905)
- Limit the number of login attempts (!111, PLUM Sprint 210905)
- Removed obsolete `seacatauth.sms` and `seacatauth.smtp` modules (!115, PLUM Sprint 210906)
- Only superuser can assign global roles (!113, PLUM Sprint 210905)
- Changed the base URL for password reset (!135, PLUM Sprint 210521)
- Default message templates are included in Docker image (!142, PLUM Sprint 210522)
- `DELETE /role/{tenant}/{role}` first removes all assignments of `{tenant}/{role}` 
  before deleting the role (!143, PLUM Sprint 210522)
- `DELETE /tenant/{tenant}` first removes all linked roles and assignments (!144, PLUM Sprint 210522)
- Introducing `LoginFactor` and `LoginDescriptor` classes (!149, PLUM Sprint 210618)
- Section `[sessions]` renamed to `[seacatauth:session]` and `expiration` option now expects 
  a "timedelta" string (!153, PLUM Sprint 210618)
- Login factor type "smslogin" renamed to "smscode" (!156, PLUM Sprint 210702)<|MERGE_RESOLUTION|>--- conflicted
+++ resolved
@@ -11,12 +11,9 @@
 ### Features
 - Roles have an optional "description" field (#103, PLUM Sprint 221021)
 - User registration (invitation only) (#86, PLUM Sprint 221021)
-<<<<<<< HEAD
-- Include session ID and parent session ID in ID token (#116, PLUM Sprint 221104)
-=======
 - Delete and rename resources (#113, PLUM Sprint 221104)
 - List roles that contain a specific resource (#113, PLUM Sprint 221104)
->>>>>>> 584070b1
+- Include session ID and parent session ID in ID token (#116, PLUM Sprint 221104)
 
 ### Refactoring
 - Keep superuser role after provisioning (#102, PLUM Sprint 221021)
