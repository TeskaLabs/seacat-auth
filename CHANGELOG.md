--- conflicted
+++ resolved
@@ -2,10 +2,6 @@
 
 ## Release candidate
 
-<<<<<<< HEAD
-### Features
-- Custom credentials data (#40, PLUM Sprint 220520)
-=======
 ### Breaking changes
 - SeaCat API requires authentication with ID token instead of Access token (#39, PLUM Sprint 220520)
 - Introspection outputs ID token instead of Access token (#39, PLUM Sprint 220520)
@@ -20,7 +16,7 @@
 ### Features
 - Structured session list (#30, PLUM Sprint 220520)
 - Authentication with ID token (#39, PLUM Sprint 220520)
->>>>>>> aac0a507
+- Custom credentials data (#40, PLUM Sprint 220520)
 
 ---
 
