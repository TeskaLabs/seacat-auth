# CHANGELOG

## Release candidate

### Breaking changes
- Renamed the Code Challenge Method client feature (#168, PLUM Sprint 230224)
- Code Challenge Method is now enforced if set (#168, PLUM Sprint 230224)
- Invalid OAuth redirect URIs raise a warning (#157, PLUM Sprint 230310)

### Fix
- Removed required fields from client update (#144, PLUM Sprint 230113)
- Store client cookie domain (#147, PLUM Sprint 230113)
- Efficient count in MongoDB credential provider (#150, PLUM Sprint 230127)
- Fix sync method in Batman module (3c68cb8, PLUM Sprint 230210)
- Fix cookie client session flow (#155, PLUM Sprint 230210)
- Renaming resources without description (#158, PLUM Sprint 230210)
- Batman does not add nonexistent roles to Kibana users (#159, PLUM Sprint 230210)
- Fixed empty string check in client registration (#168, PLUM Sprint 230224)

### Features
- Allow unsetting some client features (#148, PLUM Sprint 230113)
- OAuth 2.0 PKCE challenge (RFC7636) (#152, PLUM Sprint 230127)
- Session tracking ID introduced (#135, PLUM Sprint 230210)
- Clients can register a custom login_uri ~~and login_key~~ (#151, PLUM Sprint 230210)
- Authorize request adds client_id to login URL query (#151, PLUM Sprint 230210)
- Upgrade Docker image OS to Alpine 3.17 (#166, PLUM Sprint 230224)
- ~~Assign roles and tenants to multiple credentials at once (#146, PLUM Sprint 230113)~~
- Allow OAuth authorize requests with anonymous sessions (#165, PLUM Sprint 230224)
- Allow extra login parameters to be supplied in login prologue body (#169, PLUM Sprint 230310)
- Assign roles and tenants to multiple credentials at once (#167, PLUM Sprint 230310)
- Introduce event type descriptors (#172, PLUM Sprint 230310)
<<<<<<< HEAD
- OAuth redirect URI validation options (#157, PLUM Sprint 230310)
- TOTP secrets moved to dedicated collection (#176, PLUM Sprint 230310)
=======
- OAuth redirect URI validation options (#157, #175, PLUM Sprint 230310)
>>>>>>> da252776

### Refactoring
- Regex validation of cookie_domain client attribute (#144, PLUM Sprint 230113)
- Swagger doc page uses the same auth rules as ASAB API (#164, PLUM Sprint 230224)
- Renamed the Code Challenge Method client feature (#168, PLUM Sprint 230224)
- Code Challenge Method is now enforced if set (#168, PLUM Sprint 230224)

---


## v23.03

### Breaking changes
- Authorize endpoint no longer authorizes unregistered clients (#137, PLUM Sprint 230113)
- Introspecting a cookie-based client session requires client_id in query (#137, PLUM Sprint 230113)

# Fix
- Remove set_cookie from authorize response (#125, PLUM Sprint 221202)
- Attempts to access a nonexistent tenant result in 403 (#133, #138, PLUM Sprint 221216)
- Fixed default registration expiration (#142, PLUM Sprint 230113)

### Features
- Client registration allows custom client ID (#128, PLUM Sprint 221202)
- Login with external OAuth2 (Facebook) (#129, PLUM Sprint 221216)
- Cookie-based client sessions can now authorize for a specific scope and tenant (#137, PLUM Sprint 230113)
- Standardized error codes in authorize response (#137, PLUM Sprint 230113)
- OIDC-standardized scope values (#143, PLUM Sprint 230113)
- M2M sessions are now authorized for all the assigned tenants (#141, PLUM Sprint 230113)

### Refactoring
- Cookie introspection for anonymous access is moved to a separate endpoint (#124, PLUM Sprint 221216)

---


## v22.48

### Breaking changes
- Access to tenants must be requested in authorization scope (#92, PLUM Sprint 221118)

### Features
- Anonymous sessions for unauthenticated user access (#120, PLUM Sprint 221118)
- Display blocked LDAP credentials as suspended (#123, PLUM Sprint 221118)
- Access to tenants must be requested in authorization scope (#92, PLUM Sprint 221118)
- Resource `authz:tenant:access` grants access to any tenant (#92, PLUM Sprint 221118)

### Refactoring
- MySQL and XMongoDB inherit from read-only provider class (#122, PLUM Sprint 221118)
- Userinfo fields `preferred_username` and `phone_number` have been renamed (#92, PLUM Sprint 221118)

---


## v22.46

### Breaking changes
- Endpoint for updating custom tenant data changed (#98, PLUM Sprint 221104)
- Unset credential phone/email by setting it to null instead of empty string (#117, PLUM Sprint 221104)

### Fix
- Logout with ID token (#116, PLUM Sprint 221104)
- Disable registration service when no credential provider supports registration (#118, PLUM Sprint 221104)

### Features
- Roles have an optional "description" field (#103, PLUM Sprint 221021)
- User registration (invitation only) (#86, PLUM Sprint 221021)
- Delete and rename resources (#113, PLUM Sprint 221104)
- List roles that contain a specific resource (#113, PLUM Sprint 221104)
- Include session ID and parent session ID in ID token (#116, PLUM Sprint 221104)

### Refactoring
- Keep superuser role after provisioning (#102, PLUM Sprint 221021)
- Endpoint for updating custom tenant data changed (#98, PLUM Sprint 221104)
- Unset credential phone/email by setting it to null instead of empty string (#117, PLUM Sprint 221104)

---


## v22.44

### Fix
- Removed client values that are not implemented yet (#91, PLUM Sprint 220923)
- Fix client initialization in provisioning (#101, PLUM Sprint 221021)

### Features
- New MongoDB credential provider with configurable queries (#90, PLUM Sprint 220909)
- Client list searches both by _id and client_name (#91, PLUM Sprint 220923)
- Endpoint for ID token validation (#93, PLUM Sprint 220923)
- List tenants and roles for multiple credentials (#94, PLUM Sprint 221007)

### Refactoring
- Simplified Admin UI client provisioning setup (#95, PLUM Sprint 221007)
- Endpoint for updating custom tenant data changed (#98, PLUM Sprint 221007)

---


## v22.38

### Breaking changes
- Userinfo endpoint no longer accepts `tenant` parameter (#69, PLUM Sprint 220909)
- Userinfo `resources` is now an object with tenant keys (#69, PLUM Sprint 220909)

### Fix
- Handle old assignments of nonexisting credentials (#79, PLUM Sprint 220715)
- Check for the existence of tenant when creating a role (#88, PLUM Sprint 220909)

### Features
- OpenID Connect client registration (#77, PLUM Sprint 220729)
- Custom credentials data included in userinfo response (#81, PLUM Sprint 220729)

### Refactoring
- Provisioning config in a dedicated JSON file (#80, PLUM Sprint 220729)
- Userinfo endpoint no longer accepts `tenant` parameter (#69, PLUM Sprint 220909)
- Userinfo `resources` is now an object with tenant keys (#69, PLUM Sprint 220909)

---


## v22.30

### Fix
- Remove email and phone requirement from M2M credential creation (#73, PLUM Sprint 220715)
- Fix basic auth for M2M credentials (#74, PLUM Sprint 220715)
- Fix the format of M2M credential creation policy (#78, PLUM Sprint 220715)
- Fixed two-stage build (1b354f2c, PLUM Sprint 220715)

### Refactoring
- Move password change components into credentials submodule (#75, PLUM Sprint 220715)


---


## v22.28

### Fix
- Fix resource check in Batman ELK (#70, PLUM Sprint 220701)

---


## v22.27

### Breaking changes
- WebAuthn data format changed: Existing WebAuthn credentials are invalidated (#63, PLUM Sprint 220617)
- External login storage changed: Existing external login credentials are invalidated (#60, PLUM Sprint 220701)

### Fix
- Fixed child session filtering (#66, PLUM Sprint 220701)

### Refactoring
- Include relaying party ID in WebAuthn storage (#63, PLUM Sprint 220617)
- Dedicated collection for external login credentials (#60, PLUM Sprint 220701)
- Tenant name proposer is not public (#65, PLUM Sprint 220701)
- Session detail includes parent session ID (71f83c0b, PLUM Sprint 220701)

---


## v22.26

### Breaking changes
- SeaCat API requires authentication with ID token instead of Access token (#39, PLUM Sprint 220520)
- Introspection outputs ID token instead of Access token (#39, PLUM Sprint 220520)
- Roles are no longer included in userinfo or ID token (#50, PLUM Sprint 220603)
- Batman no longer checks role names (#54, PLUM Sprint 220603)
- Public API authenticates by cookie only if no Authorization header is present (#53, PLUM Sprint 220617)

### Fix
- Fix TOTP activation error (#43, PLUM Sprint 220520)
- Fix TOTP status in userinfo (#43, PLUM Sprint 220520)
- Session from ID token bug (82d6787, PLUM Sprint 220520)
- OIDC scope format in token response (b5a18c2, PLUM Sprint 220520)
- Always update the expiration of the whole session group (#44, PLUM Sprint 220520)
- Explicit UTC timezone for all time data in userinfo (#45, PLUM Sprint 220520)
- DuplicateError handling (#47, PLUM Sprint 220603)
- Fix delete and touch session (#55, PLUM Sprint 220617)
- Dict credentials creation complies with policy (b7582e5, PLUM Sprint 220617)
- Fix header enrichment in introspection (f4c95cf, PLUM Sprint 220617)
- Fix external login flow (#58, PLUM Sprint 220617)
- Fix role creation and assignment in old tenants (#57, PLUM Sprint 220617)
- Safer session deserialization (#59, PLUM Sprint 220617)
- Handle malformed cookies (1f6b25e, PLUM Sprint 220617)
- Generate new ID token when extending session (#61, PLUM Sprint 220617)
- Fix ID token exchange in cookie introspection (#61, PLUM Sprint 220617)

### Features
- Structured session list (#30, PLUM Sprint 220520)
- Authentication with ID token (#39, PLUM Sprint 220520)
- Custom credentials data (#40, PLUM Sprint 220520)
- Ensure credentials contain at least an email or a phone (#41, PLUM Sprint 220520)
- Generic MySQL credentials provider (#42, PLUM Sprint 220603)
- Tenant search filter (#49, PLUM Sprint 220603)

### Refactoring
- Authz object no longer contains roles (#50, PLUM Sprint 220603)
- Datetime objects are explicitly UTC-aware (#48, PLUM Sprint 220603)
- RBAC has_resource_access returns boolean (#54, PLUM Sprint 220603)
- Public API authenticates by cookie only if no Authorization header is present (#53, PLUM Sprint 220617)

---


## v22.21

### Fix
- Use datetime.datetime.utcnow (#29, PLUM Sprint 220422)
- After-provisioning cleanup (#33, PLUM Sprint 220506)
- Fix session expiration for back-compat (#34, PLUM Sprint 220506)
- ~~Import ASAB web container (#36, PLUM Sprint 220520)~~(4ade2c60)
- Store login session data in database (#37, PLUM Sprint 220520)

### Features
- Mock mode in SMS provider (#37, PLUM Sprint 220520)

### Refactoring
- Persistent OIDC authorization codes (#25, PLUM Sprint 220408)
- Persistent TOTP secrets (#27, PLUM Sprint 220408)
- Use two-stage docker build (#31, PLUM Sprint 220520)
- Revise default configs and examples (#28, PLUM Sprint 220422)
- Persistent login sessions (#26, PLUM Sprint 220422)
- Session adapter restructured (#32, PLUM Sprint 220506)
- Credentials deletion via credentials service (#33, PLUM Sprint 220506)

---


## v22.16

### Breaking changes
- Tenant name must pass validation before tenant is created (#19, PLUM Sprint 220325)
- Usernames, roles and resources are validated before creation (#22, PLUM Sprint 220325)
- Batman uses resources for access control instead of roles (#21, PLUM Sprint 220408)

### Fixes
- Handle nonexisting provider in M2M introspection (#15, PLUM Sprint 220225)
- Fixed creation policy for M2M provider (#15, PLUM Sprint 220225)
- Automatic tenant and role assignment after tenant creation (#17, PLUM Sprint 220325)
- Remove regex validation for existing roles (#24, PLUM Sprint 220408)

### Features
- Generate MANIFEST.json (#20, PLUM Sprint 220325)
- List resources call now accepts filter string (#21, PLUM Sprint 220408)
- FIDO2/WebAuthn support (login, token management) (#12, PLUM Sprint 220408)

### Refactoring
- Fallback values in ident translation response (#18, PLUM Sprint 220325)
- Tenant name must pass validation before tenant is created (#19, PLUM Sprint 220325)
- Validate usernames, roles and resources before creation (#22, PLUM Sprint 220325)
- Batman uses resources for access control instead of roles (#21, PLUM Sprint 220408)
- Introduce session types (#16, PLUM Sprint 220408)

---


## v22.10

### Features
- ID token contains JWT-encrypted userinfo data (#13, PLUM Sprint 220225)
- Metrics counting active sessions and credentials per provider added (#9, PLUM Sprint 220225)

### Refactoring
- Custom authentication for metrics endpoint (#14, PLUM Sprint 220225)

---


## v22.8

### Breaking changes
- Resource creation endpoint now accepts POST requests (#1, PLUM Sprint 210114)
- Tenant check disabled in introspection (#8, PLUM Sprint 210114)
- "Set tenant data" call now uses a single PUT call (#11, PLUM Sprint 210114)

### Refactoring
- Detailed error messages for cookie domain and session AES key config (#7, PLUM Sprint 210128)
- Set tenant data object with a PUT call (#11, PLUM Sprint 210114)

### Features
- Metrics counting failed and successful logins added (#6, PLUM Sprint 210128)
- Resource description (#1, PLUM Sprint 210114)
- Resource check in introspection (#8, PLUM Sprint 210128)

---


## v22.1.1

### Breaking changes

- Remove `authz:credentials:admin` resource (#5, PLUM Sprint 210114)

### Fixes
- Fixed permissions for tenant assignment (#2, PLUM Sprint 210114)
- Remove default list limits for roles and resources (#4, PLUM Sprint 210114)
- Fix access check in create tenant (#4, PLUM Sprint 210114)

### Features
- Cookie authentication in multi-domain setting (!219, PLUM Sprint 211217)
- Endpoints for single tenant un/assignment (#2, PLUM Sprint 210114)
- Endpoints for single role un/assignment (#3, PLUM Sprint 210114)

### Refactoring
- Remove `authz:credentials:admin` resource (#5, PLUM Sprint 210114)

---


## v22.1

### Breaking changes
- Ident fields config option moved to `[seacatauth:credentials]` section (!208, PLUM Sprint 211023)
- Changed resource requirements for certain tenant, role and credentials API operations (!215, !217, PLUM Sprint 211217)
- External login status parameter renamed (!214, PLUM Sprint 211217)

### Features
- Configurable credentials policy (!208, !213, PLUM Sprint 211203; !218, PLUM Sprint 211217)
- Redirect after external login (!214, PLUM Sprint 211217)

### Fixes
- Catch race condition when extending session (!216, PLUM Sprint 211217)

### Refactoring
- Reduce docker image size (!212, PLUM Sprint 211203)
- Changed resource requirements for certain tenant, role and credentials API operations (!215, !217, PLUM Sprint 211217)

---


## v21.12.1

### Features
- Login with MojeID (!209, PLUM Sprint 211203)

### Fixes
- Remove default limit from tenant search (!210, PLUM Sprint 211203)

---


## v21.12

### Breaking changes
- Cookie introspection removes Seacat cookie from the request (!196, PLUM Sprint 211023)
- Renamed password reset config option (!203, PLUM Sprint 211119)
- Removed support for loading roles from file (!203, PLUM Sprint 211119)

### Features
- Cookie introspection exchanges cookie for Bearer token (!196, PLUM Sprint 211023)
- Tenant object contains the ID of its creator (!198, PLUM Sprint 211023)
- M2M credentials and M2M introspection endpoint (!187, PLUM Sprint 211023)
- Tenant search returns the number of tenants (!200, PLUM Sprint 211023)
- Include editable fields in provider info (!201, PLUM Sprint 211023)
- Translation of credential IDs to usernames (!202, PLUM Sprint 211119)
- Key-value storage in tenant object (!204, PLUM Sprint 211119)
- Endpoint for app features (!199, PLUM Sprint 211119)
- Login with external OAuth2 (Google, Github, Office365) (!199, PLUM Sprint 211119)

### Refactoring
- Session cookie value is encrypted on backend (!196, PLUM Sprint 211023)
- Specific error responses from password reset (!203, PLUM Sprint 211119)
- Removed support for loading roles from file (!203, PLUM Sprint 211119)
- Change URL for external login deletion (!207, PLUM Sprint 211119)

---


## v21.11

### Breaking changes
- TOTP activation now requires verification with OTP (!185, PLUM Sprint 210924)
- Require OTP by default if possible (!189, PLUM Sprint 211011)
- Two separate containers for public and non-public endpoints (!190, PLUM Sprint 211011)
- API web container does not support cookie authentication (!190, PLUM Sprint 211011)

### Features
- TOTP activation now requires verification with OTP (!185, PLUM Sprint 210924)
- Listing credentials supports filtering by tenant (!191, PLUM Sprint 211011)
- Public endpoint for deleting user's own sessions (!192, PLUM Sprint 211011)
- Endpoint for enforcing password reset (!193, PLUM Sprint 211011)
- Public endpoint for updating own credentials (!194, PLUM Sprint 211022)
- Add resources in Nginx introspection calls (!195, PLUM Sprint 211022)

### Fixes
- Fixed duplicate error handling in credentials update (!188, !197, PLUM Sprint 211011)

### Refactoring
- Require OTP by default if possible (!189, PLUM Sprint 211011)
- Separate web container for public endpoints (!190, PLUM Sprint 211011)

---


## v21.10

### Breaking changes
- TOTP endpoints behavior changed (!175, PLUM Sprint 210827)
- Encryption key must be specified in config (!181, PLUM Sprint 210910)
- Obsolete endpoint `/public/password` removed (!183, PLUM Sprint 210924)

### Features
- Cookie expiration is now set to maximum session age (!173, PLUM Sprint 210827)
- Listing credentials supports filtering by role (!168, PLUM Sprint 210827)
- Enforce login factors at `/openidconnect/authorize` (!174, PLUM Sprint 210827)
- ~~RBAC endpoints now have a public alias (!177, PLUM Sprint 210827)~~(!182, PLUM Sprint 210910)
- ~~RBAC check of multiple resources at once (!177, PLUM Sprint 210827)~~(!182, PLUM Sprint 210910)
- Encrypt sensitive session fields (!181, PLUM Sprint 210910)
- Successful and failed password change attempts are logged in the audit (!183, PLUM Sprint 210924)
- New `select_account` option in `/openidconnect/authorize` (!186, PLUM Sprint 210924)

### Fixes
- Respond 401 to login with missing credentials (!180, PLUM Sprint 210827)
- Use double encoding for redirect URI in factor setup redirect (!184, PLUM Sprint 210924)

### Refactoring
- Hide redundant login descriptors (!174, PLUM Sprint 210827)
- Disallow direct updates of sensitive credentials fields (!176, PLUM Sprint 210910)
- Two-step TOTP activation (!175, PLUM Sprint 210910)
- Last login and available factors now in userinfo response (!181, PLUM Sprint 210910)

---


## 21.08.00

### Breaking changes
- All `/session...` and `/sessions...` API calls are now superuser-only (!159, PLUM Sprint 210716)
- Config option `touch_extension_ratio` renamed to `touch_extension` (!171, PLUM Sprint 210827)

### Features
- `GET /sessions/{credentials_id}` lists all the sessions of a given credentials (!159, PLUM Sprint 210716)
- Introducing configurable maximum session age (!163, PLUM Sprint 210716)
- Introducing configurable touch extension ratio (!163, PLUM Sprint 210716)
- Log LDAP authentication failure (!162, PLUM Sprint 210716)
- Log ident on authentication failure (!162, PLUM Sprint 210716)
- Implement `list` and `get` methods of `DictCredentialsProvider` (!164, PLUM Sprint 210716)
- Unit tests for RBAC resource access method (!165, PLUM Sprint 210813)
- Allow user to disable TOTP via `PUT /public/unset-otp` (!166, PLUM Sprint 210813)
- Get TOTP activation status via `GET /public/otp` (!170, PLUM Sprint 210827)

### Fixes
- Fix "fake login session" functionality with new login descriptors (!157, PLUM Sprint 210702)
- Propagate optional query params from openidconnect/authorize to login (!161, PLUM Sprint 210716)
- Handle fallback login descriptor properly when URL descriptors are provided (!162, PLUM Sprint 210716)
- Always check if user is suspended when authenticating (!166, PLUM Sprint 210813)
- Dictionary (+provisioning) credentials provider uses correct password field in authentication (!167, PLUM Sprint 210813)

### Refactoring
- Update jwcrypto to v0.9.1 (!158, PLUM Sprint 210702)
- Updated documentation (!160, PLUM Sprint 210716)
- All `/session...` and `/sessions...` API calls are now superuser-only (!159, PLUM Sprint 210716)
- Core session object fields renamed with underscore notation for consistency (!163, PLUM Sprint 210716)
- Updated `create` and `update` methods of `DictCredentialsProvider` (!164, PLUM Sprint 210716)
- Allow session touch extension to be either a ratio or absolute duration (!171, PLUM Sprint 210827)

---


## 21.07.00

### Breaking changes

- Password reset expiration config key renamed to `expiration` and its value is now expressed as timedelta string (!103, PLUM Sprint 210904)
- `GET /provider` endpoint renamed to `GET /providers` (!105, PLUM Sprint 210905)
- `PUT /role/{tenant}/{role_name}` now requires tenant admin access (!110, PLUM Sprint 210905)
- All non-public endpoints now require authenticated access by default (!116, PLUM Sprint 210906)
- All non-public endpoints now require authorized access by default (!125, PLUM Sprint 210906)
- `PUT /roles/{tenant}/{credentials_id}` now requires tenant admin access (!113, PLUM Sprint 210905)
- Only superuser can assign global roles (!113, PLUM Sprint 210905)
- Changed the base URL for password reset (!135, PLUM Sprint 210521)
- `DELETE /role/{tenant}/{role}` requires tenant admin access (!143, PLUM Sprint 210522)
- `DELETE /tenant/{tenant}` requires superuser access (!144, PLUM Sprint 210522)
- `DELETE /session/{session_id}` requires superuser access (!145, PLUM Sprint 210522)
- Section `[sessions]` renamed to `[seacatauth:session]` and `expiration` option now expects 
  a "timedelta" string (!153, PLUM Sprint 210618)
- Login factor type "smslogin" renamed to "smscode" (!156, PLUM Sprint 210702)

### Features

- Configurable login descriptors (!87, PLUM Sprint 210904)
- New login method: SMS login (!87, PLUM Sprint 210904)
- Configurable network timeout in LDAPCredentialsProvider (!98, PLUM Sprint 210904)
- Session expiration time in userinfo response (!102, PLUM Sprint 210904)
- Automatic admin assignment on tenant creation (!101, PLUM Sprint 210904)
- Configurable password reset request expiration in `PUT /password` call (!103, PLUM Sprint 210904)
- Server-side filtering in `LDAPCredentialsProvider` (!106, PLUM Sprint 210905)
- Introducing `authz:tenant:admin` resource, required for tenant administration operations (!110, PLUM Sprint 210905)
- Expirable login sessions (!112, PLUM Sprint 210905)
- The `GET /rbac/...` endpoints can now authorize any resource (!114, PLUM Sprint 210905)
- All non-public endpoints now require authenticated access (!116, PLUM Sprint 210906)
- Add roles in Nginx introspection calls (!119, PLUM Sprint 210906)
- All non-public endpoints can now require resource-authorized access (!125, PLUM Sprint 210906)
- Login descriptor that the user authenticated with is stored in `Session.LoginDescriptor` (!128, PLUM Sprint 210906)
- `GET /openidconnect/userinfo` includes login factors and login descriptor that the user authenticated with (!128, !131, PLUM Sprint 210906)
- Introspection can now add login factors or login descriptor to request headers (!131, PLUM Sprint 210521)
- Request login descriptors via URL query (!133, PLUM Sprint 210521)
- Pass login descriptors from `openidconnect/authorize` to login page (!138, PLUM Sprint 210521)
- `GET /rbac/*/{resource}` checks the presence of a resource under any tenant (!141, PLUM Sprint 210522)
- Adding `DELETE /sessions` and `DELETE /sessions/{credentials_id}` for bulk session deletion (!145, PLUM Sprint 210522)
- Login descriptors can now have several `LoginFactor` OR-groups (!149, PLUM Sprint 210618)
- Introducing `XHeaderFactor` (!151, PLUM Sprint 210618)
- Added documentation for SCA deployment and provisioning (!152, PLUM Sprint 210618)
- Introspection calls now automatically refresh the session (!153, PLUM Sprint 210618)
- Unassign roles when unassigning tenants (!154, PLUM Sprint 210702)

### Fixes

- `PUT /public/logout` now responds with `400` to missing or invalid cookies (!100, PLUM Sprint 210904)
- Combining results from two different providers on the same page in `CredentialsHandler.list_credentials` (!106, PLUM Sprint 210905)
- Fixed tenant access denial to superuser (!110, PLUM Sprint 210905)
- Fixed incorrect method reference in `TenantHandler.delete()` (!110, PLUM Sprint 210905)
- Updated TLS setting in `LDAPCredentialsProvider.authenticate()` (!117, PLUM Sprint 210906)
- Disable SMS login if user has no phone number (!121, PLUM Sprint 210906)
- `GET /tenant` is now available without authentication (!122, PLUM Sprint 210906)
- Catch exceptions raised in SMS login process (!124, PLUM Sprint 210906)
- `GET /rbac/...` endpoints are now available without authn/z (!126, PLUM Sprint 210906)
- `POST /cookie/nginx` endpoints are now available without authn/z (!129, PLUM Sprint 210906)
- Fixed admin role assignment in tenant creation (!132, PLUM Sprint 210521)
- Avoid producing empty SMS messages (!137, PLUM Sprint 210521)
- JWCrypto version locked at 0.8 to fix login prologue (!140, PLUM Sprint 210522)
- On provisioning start, check for existing provisioning tenant to avoid duplicate error (!146, PLUM Sprint 210522)
- Handle `prompt=login` parameter properly at `openidconnect/authorize` endpoint (!150, PLUM Sprint 210618)
- Remove invalid tenants from scope when setting roles (!155, PLUM Sprint 210702)

### Refactoring

- Access control functions refactored into `access_control` decorator (!99, 
  !107, !110, PLUM Sprint 210905)
- Credential providers can be explicitly ordered via configuration (!105, PLUM Sprint 210905)
- Provisioning mode now also manages a provisioning tenant (!108, PLUM Sprint 210905)
- Added config options for `tls_require_cert` in LDAPCredentialsProvider (!109, PLUM Sprint 210905)
- `PUT /role/{tenant}/{role_name}` now requires tenant admin access (!110, PLUM Sprint 210905)
- Limit the number of login attempts (!111, PLUM Sprint 210905)
- Removed obsolete `seacatauth.sms` and `seacatauth.smtp` modules (!115, PLUM Sprint 210906)
- Only superuser can assign global roles (!113, PLUM Sprint 210905)
- Changed the base URL for password reset (!135, PLUM Sprint 210521)
- Default message templates are included in Docker image (!142, PLUM Sprint 210522)
- `DELETE /role/{tenant}/{role}` first removes all assignments of `{tenant}/{role}` 
  before deleting the role (!143, PLUM Sprint 210522)
- `DELETE /tenant/{tenant}` first removes all linked roles and assignments (!144, PLUM Sprint 210522)
- Introducing `LoginFactor` and `LoginDescriptor` classes (!149, PLUM Sprint 210618)
- Section `[sessions]` renamed to `[seacatauth:session]` and `expiration` option now expects 
  a "timedelta" string (!153, PLUM Sprint 210618)
- Login factor type "smslogin" renamed to "smscode" (!156, PLUM Sprint 210702)<|MERGE_RESOLUTION|>--- conflicted
+++ resolved
@@ -29,12 +29,9 @@
 - Allow extra login parameters to be supplied in login prologue body (#169, PLUM Sprint 230310)
 - Assign roles and tenants to multiple credentials at once (#167, PLUM Sprint 230310)
 - Introduce event type descriptors (#172, PLUM Sprint 230310)
-<<<<<<< HEAD
-- OAuth redirect URI validation options (#157, PLUM Sprint 230310)
+- OAuth redirect URI validation options (#157, #175, PLUM Sprint 230310)
 - TOTP secrets moved to dedicated collection (#176, PLUM Sprint 230310)
-=======
-- OAuth redirect URI validation options (#157, #175, PLUM Sprint 230310)
->>>>>>> da252776
+
 
 ### Refactoring
 - Regex validation of cookie_domain client attribute (#144, PLUM Sprint 230113)
