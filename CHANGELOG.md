--- conflicted
+++ resolved
@@ -3,6 +3,8 @@
 ## v24.06
 
 ### Pre-releases
+- `v24.06-alpha13`
+- `v24.06-alpha12`
 - `v24.06-alpha11`
 - `v24.06-alpha10`
 - `v24.06-beta3`
@@ -19,7 +21,7 @@
 - `v24.06-alpha1`
 
 ### Breaking changes
-- Credentials list returns only the members of the currently authorized tenant (#348, `v24.06-alpha11`)
+- Credentials list returns only the members of the currently authorized tenant (#348, `v24.06-alpha13`)
 - Disable special characters in tenant ID (#349, `v24.06-alpha6`)
 
 ### Fix
@@ -31,14 +33,11 @@
 - Fix the initialization of NoTenantsError (#346, `v24.06-alpha2`)
 
 ### Features
-<<<<<<< HEAD
-- Listing assigned tenants and roles no longer requires resource authorization (#348, `v24.06-alpha11`)
-- List credentials from authorized tenant only (#348, `v24.06-alpha11`)
-=======
+- Listing assigned tenants and roles no longer requires resource authorization (#348, `v24.06-alpha13`)
+- List credentials from authorized tenant only (#348, `v24.06-alpha13`)
 - Client cache (#361, `v24.06-alpha13`)
 - Update OpenAPI specs (#360, `v24.06-alpha12`)
 - Client secret management (#359, `v24.06-alpha11`)
->>>>>>> bb05ae74
 - External login provider label contains just the display name (#352, `v24.06-alpha10`)
 - ElasticSearch index and Kibana space authorization (#353, `v24.06-alpha7.2`)
 - Disable special characters in tenant ID (#349, `v24.06-alpha6`)
