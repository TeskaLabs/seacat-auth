--- conflicted
+++ resolved
@@ -3,6 +3,7 @@
 ## v25.05
 
 ### Pre-releases
+- v25.05-alpha3
 - v25.05-alpha2
 - v25.05-alpha1
 
@@ -10,11 +11,8 @@
 - Handle FIDO MDS ClientConnectionError (#438, v25.05-alpha1)
 
 ### Features
-<<<<<<< HEAD
-- Configurable default tenant roles (#436, v25.05-alpha2)
-=======
+- Configurable default tenant roles (#436, v25.05-alpha3)
 - Provisioning service initialization uses system Session object (#439, v25.05-alpha2)
->>>>>>> c4defecb
 
 ---
 
