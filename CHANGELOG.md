--- conflicted
+++ resolved
@@ -3,21 +3,16 @@
 ## v25.13
 
 ### Pre-releases
-<<<<<<< HEAD
-- v25.13-alpha1
-
-### Features
-- Implement max_age authorization parameter (#458, v25.13-alpha1)
-=======
+- v25.13-alpha3
 - v25.13-alpha2
 - v25.13-alpha1
 
 ### Features
+- Implement max_age authorization parameter (#458, v25.13-alpha3)
 - Client credentials provider (#462, v25.13-alpha2)
 
 ### Refactoring
 - Common method for converting credentials ID to inner database ID (#461, v25.13-alpha1)
->>>>>>> 2499027d
 
 ---
 
