--- conflicted
+++ resolved
@@ -10,14 +10,11 @@
 ### Refactoring
 - Persistent OIDC authorization codes (#25, PLUM Sprint 220408)
 - Persistent TOTP secrets (#27, PLUM Sprint 220408)
-<<<<<<< HEAD
 - Dockerfile is now building in two stages
-=======
 - Revise default configs and examples (#28, PLUM Sprint 220422)
 - Persistent login sessions (#26, PLUM Sprint 220422)
 - Session adapter restructured (#32, PLUM Sprint 220506)
 - Credentials deletion via credentials service (#33, PLUM Sprint 220506)
->>>>>>> 643b1ea6
 
 ---
 
