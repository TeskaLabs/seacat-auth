--- conflicted
+++ resolved
@@ -3,6 +3,7 @@
 ## v24.36
 
 ### Pre-releases
+- v24.36-alpha4
 - v24.36-alpha3
 - ~~v24.36-alpha2~~
 - v24.36-alpha1
@@ -10,13 +11,9 @@
 - v24.29-alpha6
 
 ### Fix
-<<<<<<< HEAD
-- Fix handling of empty filter in LDAP credentials provider (#421, `v24.36-alpha3`)
-- Sort assigned tenants and roles alphabetically (#417, `v24.36-alpha2`)
-=======
+- Fix handling of empty filter in LDAP credentials provider (#421, `v24.36-alpha4`)
 - Upgrade CI/CD action versions (#418, `v24.36-alpha3`)
 - Sort assigned tenants and roles alphabetically (#417, `v24.36-alpha3`)
->>>>>>> 4e545248
 - Do not check tenant existence when unassigning tenant (#415, `v24.29-alpha8`)
 - Hotfix: Session expiration in userinfo must match access token expiration (#414, `v24.29-alpha7`)
 
