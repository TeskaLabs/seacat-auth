--- conflicted
+++ resolved
@@ -15,11 +15,8 @@
 
 ### Features
 - Generate MANIFEST.json (#20, PLUM Sprint 220325)
-<<<<<<< HEAD
+- List resources call now accepts filter string (#21, PLUM Sprint 220408)
 - FIDO2/WebAuthn support (login, token management) (#12, PLUM Sprint 220408)
-=======
-- List resources call now accepts filter string (#21, PLUM Sprint 220408)
->>>>>>> 5633392f
 
 ### Refactoring
 - Fallback values in ident translation response (#18, PLUM Sprint 220325)
