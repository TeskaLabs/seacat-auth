# CHANGELOG

## Release candidate

### Breaking changes
- Renamed the Code Challenge Method client feature (#168, PLUM Sprint 230224)
- Code Challenge Method is now enforced if set (#168, PLUM Sprint 230224)

### Fix
- Removed required fields from client update (#144, PLUM Sprint 230113)
- Store client cookie domain (#147, PLUM Sprint 230113)
- Efficient count in MongoDB credential provider (#150, PLUM Sprint 230127)
- Fix sync method in Batman module (3c68cb8, PLUM Sprint 230210)
- Fix cookie client session flow (#155, PLUM Sprint 230210)
- Renaming resources without description (#158, PLUM Sprint 230210)
- Batman does not add nonexistent roles to Kibana users (#159, PLUM Sprint 230210)

### Features
- Allow unsetting some client features (#148, PLUM Sprint 230113)
- OAuth 2.0 PKCE challenge (RFC7636) (#152, PLUM Sprint 230127)
- Session tracking ID introduced (#135, PLUM Sprint 230210)
- Clients can register a custom login_uri ~~and login_key~~ (#151, PLUM Sprint 230210)
- Authorize request adds client_id to login URL query (#151, PLUM Sprint 230210)
- Upgrade Docker image OS to Alpine 3.17 (#166, PLUM Sprint 230224)
<<<<<<< HEAD
- Assign roles and tenants to multiple credentials at once (#146, PLUM Sprint 230224)
=======
- Assign roles and tenants to multiple credentials at once (#146, PLUM Sprint 230113)
- Allow OAuth authorize requests with anonymous sessions (#165, PLUM Sprint 230224)
- Allow extra login parameters to be supplied in login prologue body (#169, PLUM Sprint 230310)
>>>>>>> 050abdd7

### Refactoring
- Regex validation of cookie_domain client attribute (#144, PLUM Sprint 230113)
- Swagger doc page uses the same auth rules as ASAB API (#164, PLUM Sprint 230224)
- Renamed the Code Challenge Method client feature (#168, PLUM Sprint 230224)
- Code Challenge Method is now enforced if set (#168, PLUM Sprint 230224)

---


## v23.03

### Breaking changes
- Authorize endpoint no longer authorizes unregistered clients (#137, PLUM Sprint 230113)
- Introspecting a cookie-based client session requires client_id in query (#137, PLUM Sprint 230113)

# Fix
- Remove set_cookie from authorize response (#125, PLUM Sprint 221202)
- Attempts to access a nonexistent tenant result in 403 (#133, #138, PLUM Sprint 221216)
- Fixed default registration expiration (#142, PLUM Sprint 230113)

### Features
- Client registration allows custom client ID (#128, PLUM Sprint 221202)
- Login with external OAuth2 (Facebook) (#129, PLUM Sprint 221216)
- Cookie-based client sessions can now authorize for a specific scope and tenant (#137, PLUM Sprint 230113)
- Standardized error codes in authorize response (#137, PLUM Sprint 230113)
- OIDC-standardized scope values (#143, PLUM Sprint 230113)
- M2M sessions are now authorized for all the assigned tenants (#141, PLUM Sprint 230113)

### Refactoring
- Cookie introspection for anonymous access is moved to a separate endpoint (#124, PLUM Sprint 221216)

---


## v22.48

### Breaking changes
- Access to tenants must be requested in authorization scope (#92, PLUM Sprint 221118)

### Features
- Anonymous sessions for unauthenticated user access (#120, PLUM Sprint 221118)
- Display blocked LDAP credentials as suspended (#123, PLUM Sprint 221118)
- Access to tenants must be requested in authorization scope (#92, PLUM Sprint 221118)
- Resource `authz:tenant:access` grants access to any tenant (#92, PLUM Sprint 221118)

### Refactoring
- MySQL and XMongoDB inherit from read-only provider class (#122, PLUM Sprint 221118)
- Userinfo fields `preferred_username` and `phone_number` have been renamed (#92, PLUM Sprint 221118)

---


## v22.46

### Breaking changes
- Endpoint for updating custom tenant data changed (#98, PLUM Sprint 221104)
- Unset credential phone/email by setting it to null instead of empty string (#117, PLUM Sprint 221104)

### Fix
- Logout with ID token (#116, PLUM Sprint 221104)
- Disable registration service when no credential provider supports registration (#118, PLUM Sprint 221104)

### Features
- Roles have an optional "description" field (#103, PLUM Sprint 221021)
- User registration (invitation only) (#86, PLUM Sprint 221021)
- Delete and rename resources (#113, PLUM Sprint 221104)
- List roles that contain a specific resource (#113, PLUM Sprint 221104)
- Include session ID and parent session ID in ID token (#116, PLUM Sprint 221104)

### Refactoring
- Keep superuser role after provisioning (#102, PLUM Sprint 221021)
- Endpoint for updating custom tenant data changed (#98, PLUM Sprint 221104)
- Unset credential phone/email by setting it to null instead of empty string (#117, PLUM Sprint 221104)

---


## v22.44

### Fix
- Removed client values that are not implemented yet (#91, PLUM Sprint 220923)
- Fix client initialization in provisioning (#101, PLUM Sprint 221021)

### Features
- New MongoDB credential provider with configurable queries (#90, PLUM Sprint 220909)
- Client list searches both by _id and client_name (#91, PLUM Sprint 220923)
- Endpoint for ID token validation (#93, PLUM Sprint 220923)
- List tenants and roles for multiple credentials (#94, PLUM Sprint 221007)

### Refactoring
- Simplified Admin UI client provisioning setup (#95, PLUM Sprint 221007)
- Endpoint for updating custom tenant data changed (#98, PLUM Sprint 221007)

---


## v22.38

### Breaking changes
- Userinfo endpoint no longer accepts `tenant` parameter (#69, PLUM Sprint 220909)
- Userinfo `resources` is now an object with tenant keys (#69, PLUM Sprint 220909)

### Fix
- Handle old assignments of nonexisting credentials (#79, PLUM Sprint 220715)
- Check for the existence of tenant when creating a role (#88, PLUM Sprint 220909)

### Features
- OpenID Connect client registration (#77, PLUM Sprint 220729)
- Custom credentials data included in userinfo response (#81, PLUM Sprint 220729)

### Refactoring
- Provisioning config in a dedicated JSON file (#80, PLUM Sprint 220729)
- Userinfo endpoint no longer accepts `tenant` parameter (#69, PLUM Sprint 220909)
- Userinfo `resources` is now an object with tenant keys (#69, PLUM Sprint 220909)

---


## v22.30

### Fix
- Remove email and phone requirement from M2M credential creation (#73, PLUM Sprint 220715)
- Fix basic auth for M2M credentials (#74, PLUM Sprint 220715)
- Fix the format of M2M credential creation policy (#78, PLUM Sprint 220715)
- Fixed two-stage build (1b354f2c, PLUM Sprint 220715)

### Refactoring
- Move password change components into credentials submodule (#75, PLUM Sprint 220715)


---


## v22.28

### Fix
- Fix resource check in Batman ELK (#70, PLUM Sprint 220701)

---


## v22.27

### Breaking changes
- WebAuthn data format changed: Existing WebAuthn credentials are invalidated (#63, PLUM Sprint 220617)
- External login storage changed: Existing external login credentials are invalidated (#60, PLUM Sprint 220701)

### Fix
- Fixed child session filtering (#66, PLUM Sprint 220701)

### Refactoring
- Include relaying party ID in WebAuthn storage (#63, PLUM Sprint 220617)
- Dedicated collection for external login credentials (#60, PLUM Sprint 220701)
- Tenant name proposer is not public (#65, PLUM Sprint 220701)
- Session detail includes parent session ID (71f83c0b, PLUM Sprint 220701)

---


## v22.26

### Breaking changes
- SeaCat API requires authentication with ID token instead of Access token (#39, PLUM Sprint 220520)
- Introspection outputs ID token instead of Access token (#39, PLUM Sprint 220520)
- Roles are no longer included in userinfo or ID token (#50, PLUM Sprint 220603)
- Batman no longer checks role names (#54, PLUM Sprint 220603)
- Public API authenticates by cookie only if no Authorization header is present (#53, PLUM Sprint 220617)

### Fix
- Fix TOTP activation error (#43, PLUM Sprint 220520)
- Fix TOTP status in userinfo (#43, PLUM Sprint 220520)
- Session from ID token bug (82d6787, PLUM Sprint 220520)
- OIDC scope format in token response (b5a18c2, PLUM Sprint 220520)
- Always update the expiration of the whole session group (#44, PLUM Sprint 220520)
- Explicit UTC timezone for all time data in userinfo (#45, PLUM Sprint 220520)
- DuplicateError handling (#47, PLUM Sprint 220603)
- Fix delete and touch session (#55, PLUM Sprint 220617)
- Dict credentials creation complies with policy (b7582e5, PLUM Sprint 220617)
- Fix header enrichment in introspection (f4c95cf, PLUM Sprint 220617)
- Fix external login flow (#58, PLUM Sprint 220617)
- Fix role creation and assignment in old tenants (#57, PLUM Sprint 220617)
- Safer session deserialization (#59, PLUM Sprint 220617)
- Handle malformed cookies (1f6b25e, PLUM Sprint 220617)
- Generate new ID token when extending session (#61, PLUM Sprint 220617)
- Fix ID token exchange in cookie introspection (#61, PLUM Sprint 220617)

### Features
- Structured session list (#30, PLUM Sprint 220520)
- Authentication with ID token (#39, PLUM Sprint 220520)
- Custom credentials data (#40, PLUM Sprint 220520)
- Ensure credentials contain at least an email or a phone (#41, PLUM Sprint 220520)
- Generic MySQL credentials provider (#42, PLUM Sprint 220603)
- Tenant search filter (#49, PLUM Sprint 220603)

### Refactoring
- Authz object no longer contains roles (#50, PLUM Sprint 220603)
- Datetime objects are explicitly UTC-aware (#48, PLUM Sprint 220603)
- RBAC has_resource_access returns boolean (#54, PLUM Sprint 220603)
- Public API authenticates by cookie only if no Authorization header is present (#53, PLUM Sprint 220617)

---


## v22.21

### Fix
- Use datetime.datetime.utcnow (#29, PLUM Sprint 220422)
- After-provisioning cleanup (#33, PLUM Sprint 220506)
- Fix session expiration for back-compat (#34, PLUM Sprint 220506)
- ~~Import ASAB web container (#36, PLUM Sprint 220520)~~(4ade2c60)
- Store login session data in database (#37, PLUM Sprint 220520)

### Features
- Mock mode in SMS provider (#37, PLUM Sprint 220520)

### Refactoring
- Persistent OIDC authorization codes (#25, PLUM Sprint 220408)
- Persistent TOTP secrets (#27, PLUM Sprint 220408)
- Use two-stage docker build (#31, PLUM Sprint 220520)
- Revise default configs and examples (#28, PLUM Sprint 220422)
- Persistent login sessions (#26, PLUM Sprint 220422)
- Session adapter restructured (#32, PLUM Sprint 220506)
- Credentials deletion via credentials service (#33, PLUM Sprint 220506)

---


## v22.16

### Breaking changes
- Tenant name must pass validation before tenant is created (#19, PLUM Sprint 220325)
- Usernames, roles and resources are validated before creation (#22, PLUM Sprint 220325)
- Batman uses resources for access control instead of roles (#21, PLUM Sprint 220408)

### Fixes
- Handle nonexisting provider in M2M introspection (#15, PLUM Sprint 220225)
- Fixed creation policy for M2M provider (#15, PLUM Sprint 220225)
- Automatic tenant and role assignment after tenant creation (#17, PLUM Sprint 220325)
- Remove regex validation for existing roles (#24, PLUM Sprint 220408)

### Features
- Generate MANIFEST.json (#20, PLUM Sprint 220325)
- List resources call now accepts filter string (#21, PLUM Sprint 220408)
- FIDO2/WebAuthn support (login, token management) (#12, PLUM Sprint 220408)

### Refactoring
- Fallback values in ident translation response (#18, PLUM Sprint 220325)
- Tenant name must pass validation before tenant is created (#19, PLUM Sprint 220325)
- Validate usernames, roles and resources before creation (#22, PLUM Sprint 220325)
- Batman uses resources for access control instead of roles (#21, PLUM Sprint 220408)
- Introduce session types (#16, PLUM Sprint 220408)

---


## v22.10

### Features
- ID token contains JWT-encrypted userinfo data (#13, PLUM Sprint 220225)
- Metrics counting active sessions and credentials per provider added (#9, PLUM Sprint 220225)

### Refactoring
- Custom authentication for metrics endpoint (#14, PLUM Sprint 220225)

---


## v22.8

### Breaking changes
- Resource creation endpoint now accepts POST requests (#1, PLUM Sprint 210114)
- Tenant check disabled in introspection (#8, PLUM Sprint 210114)
- "Set tenant data" call now uses a single PUT call (#11, PLUM Sprint 210114)

### Refactoring
- Detailed error messages for cookie domain and session AES key config (#7, PLUM Sprint 210128)
- Set tenant data object with a PUT call (#11, PLUM Sprint 210114)

### Features
- Metrics counting failed and successful logins added (#6, PLUM Sprint 210128)
- Resource description (#1, PLUM Sprint 210114)
- Resource check in introspection (#8, PLUM Sprint 210128)

---


## v22.1.1

### Breaking changes

- Remove `authz:credentials:admin` resource (#5, PLUM Sprint 210114)

### Fixes
- Fixed permissions for tenant assignment (#2, PLUM Sprint 210114)
- Remove default list limits for roles and resources (#4, PLUM Sprint 210114)
- Fix access check in create tenant (#4, PLUM Sprint 210114)

### Features
- Cookie authentication in multi-domain setting (!219, PLUM Sprint 211217)
- Endpoints for single tenant un/assignment (#2, PLUM Sprint 210114)
- Endpoints for single role un/assignment (#3, PLUM Sprint 210114)

### Refactoring
- Remove `authz:credentials:admin` resource (#5, PLUM Sprint 210114)

---


## v22.1

### Breaking changes
- Ident fields config option moved to `[seacatauth:credentials]` section (!208, PLUM Sprint 211023)
- Changed resource requirements for certain tenant, role and credentials API operations (!215, !217, PLUM Sprint 211217)
- External login status parameter renamed (!214, PLUM Sprint 211217)

### Features
- Configurable credentials policy (!208, !213, PLUM Sprint 211203; !218, PLUM Sprint 211217)
- Redirect after external login (!214, PLUM Sprint 211217)

### Fixes
- Catch race condition when extending session (!216, PLUM Sprint 211217)

### Refactoring
- Reduce docker image size (!212, PLUM Sprint 211203)
- Changed resource requirements for certain tenant, role and credentials API operations (!215, !217, PLUM Sprint 211217)

---


## v21.12.1

### Features
- Login with MojeID (!209, PLUM Sprint 211203)

### Fixes
- Remove default limit from tenant search (!210, PLUM Sprint 211203)

---


## v21.12

### Breaking changes
- Cookie introspection removes Seacat cookie from the request (!196, PLUM Sprint 211023)
- Renamed password reset config option (!203, PLUM Sprint 211119)
- Removed support for loading roles from file (!203, PLUM Sprint 211119)

### Features
- Cookie introspection exchanges cookie for Bearer token (!196, PLUM Sprint 211023)
- Tenant object contains the ID of its creator (!198, PLUM Sprint 211023)
- M2M credentials and M2M introspection endpoint (!187, PLUM Sprint 211023)
- Tenant search returns the number of tenants (!200, PLUM Sprint 211023)
- Include editable fields in provider info (!201, PLUM Sprint 211023)
- Translation of credential IDs to usernames (!202, PLUM Sprint 211119)
- Key-value storage in tenant object (!204, PLUM Sprint 211119)
- Endpoint for app features (!199, PLUM Sprint 211119)
- Login with external OAuth2 (Google, Github, Office365) (!199, PLUM Sprint 211119)

### Refactoring
- Session cookie value is encrypted on backend (!196, PLUM Sprint 211023)
- Specific error responses from password reset (!203, PLUM Sprint 211119)
- Removed support for loading roles from file (!203, PLUM Sprint 211119)
- Change URL for external login deletion (!207, PLUM Sprint 211119)

---


## v21.11

### Breaking changes
- TOTP activation now requires verification with OTP (!185, PLUM Sprint 210924)
- Require OTP by default if possible (!189, PLUM Sprint 211011)
- Two separate containers for public and non-public endpoints (!190, PLUM Sprint 211011)
- API web container does not support cookie authentication (!190, PLUM Sprint 211011)

### Features
- TOTP activation now requires verification with OTP (!185, PLUM Sprint 210924)
- Listing credentials supports filtering by tenant (!191, PLUM Sprint 211011)
- Public endpoint for deleting user's own sessions (!192, PLUM Sprint 211011)
- Endpoint for enforcing password reset (!193, PLUM Sprint 211011)
- Public endpoint for updating own credentials (!194, PLUM Sprint 211022)
- Add resources in Nginx introspection calls (!195, PLUM Sprint 211022)

### Fixes
- Fixed duplicate error handling in credentials update (!188, !197, PLUM Sprint 211011)

### Refactoring
- Require OTP by default if possible (!189, PLUM Sprint 211011)
- Separate web container for public endpoints (!190, PLUM Sprint 211011)

---


## v21.10

### Breaking changes
- TOTP endpoints behavior changed (!175, PLUM Sprint 210827)
- Encryption key must be specified in config (!181, PLUM Sprint 210910)
- Obsolete endpoint `/public/password` removed (!183, PLUM Sprint 210924)

### Features
- Cookie expiration is now set to maximum session age (!173, PLUM Sprint 210827)
- Listing credentials supports filtering by role (!168, PLUM Sprint 210827)
- Enforce login factors at `/openidconnect/authorize` (!174, PLUM Sprint 210827)
- ~~RBAC endpoints now have a public alias (!177, PLUM Sprint 210827)~~(!182, PLUM Sprint 210910)
- ~~RBAC check of multiple resources at once (!177, PLUM Sprint 210827)~~(!182, PLUM Sprint 210910)
- Encrypt sensitive session fields (!181, PLUM Sprint 210910)
- Successful and failed password change attempts are logged in the audit (!183, PLUM Sprint 210924)
- New `select_account` option in `/openidconnect/authorize` (!186, PLUM Sprint 210924)

### Fixes
- Respond 401 to login with missing credentials (!180, PLUM Sprint 210827)
- Use double encoding for redirect URI in factor setup redirect (!184, PLUM Sprint 210924)

### Refactoring
- Hide redundant login descriptors (!174, PLUM Sprint 210827)
- Disallow direct updates of sensitive credentials fields (!176, PLUM Sprint 210910)
- Two-step TOTP activation (!175, PLUM Sprint 210910)
- Last login and available factors now in userinfo response (!181, PLUM Sprint 210910)

---


## 21.08.00

### Breaking changes
- All `/session...` and `/sessions...` API calls are now superuser-only (!159, PLUM Sprint 210716)
- Config option `touch_extension_ratio` renamed to `touch_extension` (!171, PLUM Sprint 210827)

### Features
- `GET /sessions/{credentials_id}` lists all the sessions of a given credentials (!159, PLUM Sprint 210716)
- Introducing configurable maximum session age (!163, PLUM Sprint 210716)
- Introducing configurable touch extension ratio (!163, PLUM Sprint 210716)
- Log LDAP authentication failure (!162, PLUM Sprint 210716)
- Log ident on authentication failure (!162, PLUM Sprint 210716)
- Implement `list` and `get` methods of `DictCredentialsProvider` (!164, PLUM Sprint 210716)
- Unit tests for RBAC resource access method (!165, PLUM Sprint 210813)
- Allow user to disable TOTP via `PUT /public/unset-otp` (!166, PLUM Sprint 210813)
- Get TOTP activation status via `GET /public/otp` (!170, PLUM Sprint 210827)

### Fixes
- Fix "fake login session" functionality with new login descriptors (!157, PLUM Sprint 210702)
- Propagate optional query params from openidconnect/authorize to login (!161, PLUM Sprint 210716)
- Handle fallback login descriptor properly when URL descriptors are provided (!162, PLUM Sprint 210716)
- Always check if user is suspended when authenticating (!166, PLUM Sprint 210813)
- Dictionary (+provisioning) credentials provider uses correct password field in authentication (!167, PLUM Sprint 210813)

### Refactoring
- Update jwcrypto to v0.9.1 (!158, PLUM Sprint 210702)
- Updated documentation (!160, PLUM Sprint 210716)
- All `/session...` and `/sessions...` API calls are now superuser-only (!159, PLUM Sprint 210716)
- Core session object fields renamed with underscore notation for consistency (!163, PLUM Sprint 210716)
- Updated `create` and `update` methods of `DictCredentialsProvider` (!164, PLUM Sprint 210716)
- Allow session touch extension to be either a ratio or absolute duration (!171, PLUM Sprint 210827)

---


## 21.07.00

### Breaking changes

- Password reset expiration config key renamed to `expiration` and its value is now expressed as timedelta string (!103, PLUM Sprint 210904)
- `GET /provider` endpoint renamed to `GET /providers` (!105, PLUM Sprint 210905)
- `PUT /role/{tenant}/{role_name}` now requires tenant admin access (!110, PLUM Sprint 210905)
- All non-public endpoints now require authenticated access by default (!116, PLUM Sprint 210906)
- All non-public endpoints now require authorized access by default (!125, PLUM Sprint 210906)
- `PUT /roles/{tenant}/{credentials_id}` now requires tenant admin access (!113, PLUM Sprint 210905)
- Only superuser can assign global roles (!113, PLUM Sprint 210905)
- Changed the base URL for password reset (!135, PLUM Sprint 210521)
- `DELETE /role/{tenant}/{role}` requires tenant admin access (!143, PLUM Sprint 210522)
- `DELETE /tenant/{tenant}` requires superuser access (!144, PLUM Sprint 210522)
- `DELETE /session/{session_id}` requires superuser access (!145, PLUM Sprint 210522)
- Section `[sessions]` renamed to `[seacatauth:session]` and `expiration` option now expects 
  a "timedelta" string (!153, PLUM Sprint 210618)
- Login factor type "smslogin" renamed to "smscode" (!156, PLUM Sprint 210702)

### Features

- Configurable login descriptors (!87, PLUM Sprint 210904)
- New login method: SMS login (!87, PLUM Sprint 210904)
- Configurable network timeout in LDAPCredentialsProvider (!98, PLUM Sprint 210904)
- Session expiration time in userinfo response (!102, PLUM Sprint 210904)
- Automatic admin assignment on tenant creation (!101, PLUM Sprint 210904)
- Configurable password reset request expiration in `PUT /password` call (!103, PLUM Sprint 210904)
- Server-side filtering in `LDAPCredentialsProvider` (!106, PLUM Sprint 210905)
- Introducing `authz:tenant:admin` resource, required for tenant administration operations (!110, PLUM Sprint 210905)
- Expirable login sessions (!112, PLUM Sprint 210905)
- The `GET /rbac/...` endpoints can now authorize any resource (!114, PLUM Sprint 210905)
- All non-public endpoints now require authenticated access (!116, PLUM Sprint 210906)
- Add roles in Nginx introspection calls (!119, PLUM Sprint 210906)
- All non-public endpoints can now require resource-authorized access (!125, PLUM Sprint 210906)
- Login descriptor that the user authenticated with is stored in `Session.LoginDescriptor` (!128, PLUM Sprint 210906)
- `GET /openidconnect/userinfo` includes login factors and login descriptor that the user authenticated with (!128, !131, PLUM Sprint 210906)
- Introspection can now add login factors or login descriptor to request headers (!131, PLUM Sprint 210521)
- Request login descriptors via URL query (!133, PLUM Sprint 210521)
- Pass login descriptors from `openidconnect/authorize` to login page (!138, PLUM Sprint 210521)
- `GET /rbac/*/{resource}` checks the presence of a resource under any tenant (!141, PLUM Sprint 210522)
- Adding `DELETE /sessions` and `DELETE /sessions/{credentials_id}` for bulk session deletion (!145, PLUM Sprint 210522)
- Login descriptors can now have several `LoginFactor` OR-groups (!149, PLUM Sprint 210618)
- Introducing `XHeaderFactor` (!151, PLUM Sprint 210618)
- Added documentation for SCA deployment and provisioning (!152, PLUM Sprint 210618)
- Introspection calls now automatically refresh the session (!153, PLUM Sprint 210618)
- Unassign roles when unassigning tenants (!154, PLUM Sprint 210702)

### Fixes

- `PUT /public/logout` now responds with `400` to missing or invalid cookies (!100, PLUM Sprint 210904)
- Combining results from two different providers on the same page in `CredentialsHandler.list_credentials` (!106, PLUM Sprint 210905)
- Fixed tenant access denial to superuser (!110, PLUM Sprint 210905)
- Fixed incorrect method reference in `TenantHandler.delete()` (!110, PLUM Sprint 210905)
- Updated TLS setting in `LDAPCredentialsProvider.authenticate()` (!117, PLUM Sprint 210906)
- Disable SMS login if user has no phone number (!121, PLUM Sprint 210906)
- `GET /tenant` is now available without authentication (!122, PLUM Sprint 210906)
- Catch exceptions raised in SMS login process (!124, PLUM Sprint 210906)
- `GET /rbac/...` endpoints are now available without authn/z (!126, PLUM Sprint 210906)
- `POST /cookie/nginx` endpoints are now available without authn/z (!129, PLUM Sprint 210906)
- Fixed admin role assignment in tenant creation (!132, PLUM Sprint 210521)
- Avoid producing empty SMS messages (!137, PLUM Sprint 210521)
- JWCrypto version locked at 0.8 to fix login prologue (!140, PLUM Sprint 210522)
- On provisioning start, check for existing provisioning tenant to avoid duplicate error (!146, PLUM Sprint 210522)
- Handle `prompt=login` parameter properly at `openidconnect/authorize` endpoint (!150, PLUM Sprint 210618)
- Remove invalid tenants from scope when setting roles (!155, PLUM Sprint 210702)

### Refactoring

- Access control functions refactored into `access_control` decorator (!99, 
  !107, !110, PLUM Sprint 210905)
- Credential providers can be explicitly ordered via configuration (!105, PLUM Sprint 210905)
- Provisioning mode now also manages a provisioning tenant (!108, PLUM Sprint 210905)
- Added config options for `tls_require_cert` in LDAPCredentialsProvider (!109, PLUM Sprint 210905)
- `PUT /role/{tenant}/{role_name}` now requires tenant admin access (!110, PLUM Sprint 210905)
- Limit the number of login attempts (!111, PLUM Sprint 210905)
- Removed obsolete `seacatauth.sms` and `seacatauth.smtp` modules (!115, PLUM Sprint 210906)
- Only superuser can assign global roles (!113, PLUM Sprint 210905)
- Changed the base URL for password reset (!135, PLUM Sprint 210521)
- Default message templates are included in Docker image (!142, PLUM Sprint 210522)
- `DELETE /role/{tenant}/{role}` first removes all assignments of `{tenant}/{role}` 
  before deleting the role (!143, PLUM Sprint 210522)
- `DELETE /tenant/{tenant}` first removes all linked roles and assignments (!144, PLUM Sprint 210522)
- Introducing `LoginFactor` and `LoginDescriptor` classes (!149, PLUM Sprint 210618)
- Section `[sessions]` renamed to `[seacatauth:session]` and `expiration` option now expects 
  a "timedelta" string (!153, PLUM Sprint 210618)
- Login factor type "smslogin" renamed to "smscode" (!156, PLUM Sprint 210702)<|MERGE_RESOLUTION|>--- conflicted
+++ resolved
@@ -22,13 +22,9 @@
 - Clients can register a custom login_uri ~~and login_key~~ (#151, PLUM Sprint 230210)
 - Authorize request adds client_id to login URL query (#151, PLUM Sprint 230210)
 - Upgrade Docker image OS to Alpine 3.17 (#166, PLUM Sprint 230224)
-<<<<<<< HEAD
-- Assign roles and tenants to multiple credentials at once (#146, PLUM Sprint 230224)
-=======
 - Assign roles and tenants to multiple credentials at once (#146, PLUM Sprint 230113)
 - Allow OAuth authorize requests with anonymous sessions (#165, PLUM Sprint 230224)
 - Allow extra login parameters to be supplied in login prologue body (#169, PLUM Sprint 230310)
->>>>>>> 050abdd7
 
 ### Refactoring
 - Regex validation of cookie_domain client attribute (#144, PLUM Sprint 230113)
