--- conflicted
+++ resolved
@@ -3,6 +3,7 @@
 ## v25.38
 
 ### Pre-releases
+- v25.38-alpha8
 - v25.38-alpha7
 - v25.38-alpha6
 - v25.38-alpha5
@@ -16,11 +17,8 @@
   to `auth_webui_api_base_url` and its default value is updated (#522, v25.38-alpha7)
 
 ### Fixes
-<<<<<<< HEAD
-- Improve ElasticSearch connection reliability with round-robin node selection and automatic failover (#524, v25.38-alpha7)
-=======
+- Improve ElasticSearch connection reliability with round-robin node selection and automatic failover (#524, v25.38-alpha8)
 - Make sure external login callback is on the sub-path of Auth UI (#522, v25.38-alpha7)
->>>>>>> 4e743ecf
 - Opaque external credential IDs (#521, v25.38-alpha6)
 - Fix pysaml2 dependency (#518, v25.38-alpha4)
 
