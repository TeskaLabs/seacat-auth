--- conflicted
+++ resolved
@@ -4,11 +4,8 @@
 
 ### Breaking changes
 - Batman auth flow merged with cookie auth flow (#216, PLUM Sprint 230616)
-<<<<<<< HEAD
+- `aes_key` option has been moved to `[asab:storage]` section (#221, PLUM Sprint 230616)
 - Last login info is no longer included in userinfo and credentials detail (#219, PLUM Sprint 230616)
-=======
-- `aes_key` option has been moved to `[asab:storage]` section (#221, PLUM Sprint 230616)
->>>>>>> ee48b485
 
 ### Features
 - Configurable anonymous session expiration (#217, PLUM Sprint 230616)
@@ -17,12 +14,9 @@
 ### Refactoring
 - ~~Bump Python version to 3.11 and Alpine to 3.18 (#215, PLUM Sprint 230602)~~(d415691)
 - Batman auth flow merged with cookie auth flow (#216, PLUM Sprint 230616)
-<<<<<<< HEAD
-- Reduce last login reads (#219, PLUM Sprint 230616)
-=======
 - Clear expired objects during housekeeping (#218, PLUM Sprint 230616)
 - `aes_key` option has been moved to `[asab:storage]` section (#221, PLUM Sprint 230616)
->>>>>>> ee48b485
+- Reduce last login reads (#219, PLUM Sprint 230616)
 
 ---
 
