--- conflicted
+++ resolved
@@ -3,6 +3,7 @@
 ## v24.06
 
 ### Pre-releases
+- `v24.06-alpha15`
 - `v24.06-alpha14`
 - `v24.06-alpha13`
 - `v24.06-alpha12`
@@ -26,11 +27,8 @@
 - Disable special characters in tenant ID (#349, `v24.06-alpha6`)
 
 ### Fix
-<<<<<<< HEAD
-- Fix the initialization and updating of built-in resources (#363, `v24.06-alpha14`)
-=======
+- Fix the initialization and updating of built-in resources (#363, `v24.06-alpha15`)
 - Fix searching credentials with multiple filters (#362, `v24.06-alpha14`)
->>>>>>> 18ce59db
 - Better TOTP error responses (#352, `v24.06-alpha10`)
 - Fix resource editability (#355, `v24.06-alpha9`)
 - Make FIDO MDS request non-blocking using TaskService (#354, `v24.06-alpha8`)
