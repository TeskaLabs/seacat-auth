--- conflicted
+++ resolved
@@ -2,19 +2,18 @@
 
 ## Release candidate
 
-<<<<<<< HEAD
-### Features
+### Breaking changes
+- Config option `sender_email_address` is now called `from` (#257, PLUM Sprint 230825)
+
+### Fix
+- Add `id_token_signing_alg_values_supported` in OIDC discovery (#260)
+
+### Features
+- Unified SMTP config (#257, PLUM Sprint 230825)
 - Endpoint for pruning old audit entries (#259, PLUM Sprint 230825)
-=======
-## Breaking changes
-- Config option `sender_email_address` is now called `from` (#257, PLUM Sprint 230825)
-
-### Fix
-- Add `id_token_signing_alg_values_supported` in OIDC discovery (#260)
-
-### Features
-- Unified SMTP config (#257, PLUM Sprint 230825)
->>>>>>> ee4222af
+
+### Refactoring
+- Last login info moved to a dedicated collection (#259, PLUM Sprint 230825)
 
 ---
 
