--- conflicted
+++ resolved
@@ -5,6 +5,7 @@
 ### Features
 - Authorization for websocket requests (#300, PLUM Sprint 231006)
 - Silence stable log messages (#312, PLUM Sprint 231006)
+- External login registration webhook (#286, PLUM Sprint 231006)
 
 ---
 
@@ -22,11 +23,7 @@
 ### Features
 - Login with AppleID (#293, PLUM Sprint 230908, @filipmelik)
 - Webauthn authenticator metadata (#256, PLUM Sprint 230908)
-<<<<<<< HEAD
-- External login registration webhook (#286, PLUM Sprint 231006)
-=======
 - Configurably disable auditing of anonymous sessions (#304, PLUM Sprint 231006)
->>>>>>> 0d2aaa9e
 
 ---
 
