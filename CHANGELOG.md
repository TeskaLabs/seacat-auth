# CHANGELOG

## Release candidate

### Fix
- Use datetime.datetime.utcnow (#29, PLUM Sprint 220422)

### Refactoring
- Persistent OIDC authorization codes (#25, PLUM Sprint 220408)
- Persistent TOTP secrets (#27, PLUM Sprint 220408)
<<<<<<< HEAD
- Persistent login sessions (#26, PLUM Sprint 220422)
=======
- Revise default configs and examples (#28, PLUM Sprint 220422)
>>>>>>> e504c7c2

---


## v22.16

### Breaking changes
- Tenant name must pass validation before tenant is created (#19, PLUM Sprint 220325)
- Usernames, roles and resources are validated before creation (#22, PLUM Sprint 220325)
- Batman uses resources for access control instead of roles (#21, PLUM Sprint 220408)

### Fixes
- Handle nonexisting provider in M2M introspection (#15, PLUM Sprint 220225)
- Fixed creation policy for M2M provider (#15, PLUM Sprint 220225)
- Automatic tenant and role assignment after tenant creation (#17, PLUM Sprint 220325)
- Remove regex validation for existing roles (#24, PLUM Sprint 220408)

### Features
- Generate MANIFEST.json (#20, PLUM Sprint 220325)
- List resources call now accepts filter string (#21, PLUM Sprint 220408)
- FIDO2/WebAuthn support (login, token management) (#12, PLUM Sprint 220408)

### Refactoring
- Fallback values in ident translation response (#18, PLUM Sprint 220325)
- Tenant name must pass validation before tenant is created (#19, PLUM Sprint 220325)
- Validate usernames, roles and resources before creation (#22, PLUM Sprint 220325)
- Batman uses resources for access control instead of roles (#21, PLUM Sprint 220408)
- Introduce session types (#16, PLUM Sprint 220408)

---


## v22.10

### Features
- ID token contains JWT-encrypted userinfo data (#13, PLUM Sprint 220225)
- Metrics counting active sessions and credentials per provider added (#9, PLUM Sprint 220225)

### Refactoring
- Custom authentication for metrics endpoint (#14, PLUM Sprint 220225)

---


## v22.8

### Breaking changes
- Resource creation endpoint now accepts POST requests (#1, PLUM Sprint 210114)
- Tenant check disabled in introspection (#8, PLUM Sprint 210114)
- "Set tenant data" call now uses a single PUT call (#11, PLUM Sprint 210114)

### Refactoring
- Detailed error messages for cookie domain and session AES key config (#7, PLUM Sprint 210128)
- Set tenant data object with a PUT call (#11, PLUM Sprint 210114)

### Features
- Metrics counting failed and successful logins added (#6, PLUM Sprint 210128)
- Resource description (#1, PLUM Sprint 210114)
- Resource check in introspection (#8, PLUM Sprint 210128)

---


## v22.1.1

### Breaking changes

- Remove `authz:credentials:admin` resource (#5, PLUM Sprint 210114)

### Fixes
- Fixed permissions for tenant assignment (#2, PLUM Sprint 210114)
- Remove default list limits for roles and resources (#4, PLUM Sprint 210114)
- Fix access check in create tenant (#4, PLUM Sprint 210114)

### Features
- Cookie authentication in multi-domain setting (!219, PLUM Sprint 211217)
- Endpoints for single tenant un/assignment (#2, PLUM Sprint 210114)
- Endpoints for single role un/assignment (#3, PLUM Sprint 210114)

### Refactoring
- Remove `authz:credentials:admin` resource (#5, PLUM Sprint 210114)

---


## v22.1

### Breaking changes
- Ident fields config option moved to `[seacatauth:credentials]` section (!208, PLUM Sprint 211023)
- Changed resource requirements for certain tenant, role and credentials API operations (!215, !217, PLUM Sprint 211217)
- External login status parameter renamed (!214, PLUM Sprint 211217)

### Features
- Configurable credentials policy (!208, !213, PLUM Sprint 211203; !218, PLUM Sprint 211217)
- Redirect after external login (!214, PLUM Sprint 211217)

### Fixes
- Catch race condition when extending session (!216, PLUM Sprint 211217)

### Refactoring
- Reduce docker image size (!212, PLUM Sprint 211203)
- Changed resource requirements for certain tenant, role and credentials API operations (!215, !217, PLUM Sprint 211217)

---


## v21.12.1

### Features
- Login with MojeID (!209, PLUM Sprint 211203)

### Fixes
- Remove default limit from tenant search (!210, PLUM Sprint 211203)

---


## v21.12

### Breaking changes
- Cookie introspection removes Seacat cookie from the request (!196, PLUM Sprint 211023)
- Renamed password reset config option (!203, PLUM Sprint 211119)
- Removed support for loading roles from file (!203, PLUM Sprint 211119)

### Features
- Cookie introspection exchanges cookie for Bearer token (!196, PLUM Sprint 211023)
- Tenant object contains the ID of its creator (!198, PLUM Sprint 211023)
- M2M credentials and M2M introspection endpoint (!187, PLUM Sprint 211023)
- Tenant search returns the number of tenants (!200, PLUM Sprint 211023)
- Include editable fields in provider info (!201, PLUM Sprint 211023)
- Translation of credential IDs to usernames (!202, PLUM Sprint 211119)
- Key-value storage in tenant object (!204, PLUM Sprint 211119)
- Endpoint for app features (!199, PLUM Sprint 211119)
- Login with external OAuth2 (Google, Github, Office365) (!199, PLUM Sprint 211119)

### Refactoring
- Session cookie value is encrypted on backend (!196, PLUM Sprint 211023)
- Specific error responses from password reset (!203, PLUM Sprint 211119)
- Removed support for loading roles from file (!203, PLUM Sprint 211119)
- Change URL for external login deletion (!207, PLUM Sprint 211119)

---


## v21.11

### Breaking changes
- TOTP activation now requires verification with OTP (!185, PLUM Sprint 210924)
- Require OTP by default if possible (!189, PLUM Sprint 211011)
- Two separate containers for public and non-public endpoints (!190, PLUM Sprint 211011)
- API web container does not support cookie authentication (!190, PLUM Sprint 211011)

### Features
- TOTP activation now requires verification with OTP (!185, PLUM Sprint 210924)
- Listing credentials supports filtering by tenant (!191, PLUM Sprint 211011)
- Public endpoint for deleting user's own sessions (!192, PLUM Sprint 211011)
- Endpoint for enforcing password reset (!193, PLUM Sprint 211011)
- Public endpoint for updating own credentials (!194, PLUM Sprint 211022)
- Add resources in Nginx introspection calls (!195, PLUM Sprint 211022)

### Fixes
- Fixed duplicate error handling in credentials update (!188, !197, PLUM Sprint 211011)

### Refactoring
- Require OTP by default if possible (!189, PLUM Sprint 211011)
- Separate web container for public endpoints (!190, PLUM Sprint 211011)

---


## v21.10

### Breaking changes
- TOTP endpoints behavior changed (!175, PLUM Sprint 210827)
- Encryption key must be specified in config (!181, PLUM Sprint 210910)
- Obsolete endpoint `/public/password` removed (!183, PLUM Sprint 210924)

### Features
- Cookie expiration is now set to maximum session age (!173, PLUM Sprint 210827)
- Listing credentials supports filtering by role (!168, PLUM Sprint 210827)
- Enforce login factors at `/openidconnect/authorize` (!174, PLUM Sprint 210827)
- ~~RBAC endpoints now have a public alias (!177, PLUM Sprint 210827)~~(!182, PLUM Sprint 210910)
- ~~RBAC check of multiple resources at once (!177, PLUM Sprint 210827)~~(!182, PLUM Sprint 210910)
- Encrypt sensitive session fields (!181, PLUM Sprint 210910)
- Successful and failed password change attempts are logged in the audit (!183, PLUM Sprint 210924)
- New `select_account` option in `/openidconnect/authorize` (!186, PLUM Sprint 210924)

### Fixes
- Respond 401 to login with missing credentials (!180, PLUM Sprint 210827)
- Use double encoding for redirect URI in factor setup redirect (!184, PLUM Sprint 210924)

### Refactoring
- Hide redundant login descriptors (!174, PLUM Sprint 210827)
- Disallow direct updates of sensitive credentials fields (!176, PLUM Sprint 210910)
- Two-step TOTP activation (!175, PLUM Sprint 210910)
- Last login and available factors now in userinfo response (!181, PLUM Sprint 210910)

---


## 21.08.00

### Breaking changes
- All `/session...` and `/sessions...` API calls are now superuser-only (!159, PLUM Sprint 210716)
- Config option `touch_extension_ratio` renamed to `touch_extension` (!171, PLUM Sprint 210827)

### Features
- `GET /sessions/{credentials_id}` lists all the sessions of a given credentials (!159, PLUM Sprint 210716)
- Introducing configurable maximum session age (!163, PLUM Sprint 210716)
- Introducing configurable touch extension ratio (!163, PLUM Sprint 210716)
- Log LDAP authentication failure (!162, PLUM Sprint 210716)
- Log ident on authentication failure (!162, PLUM Sprint 210716)
- Implement `list` and `get` methods of `DictCredentialsProvider` (!164, PLUM Sprint 210716)
- Unit tests for RBAC resource access method (!165, PLUM Sprint 210813)
- Allow user to disable TOTP via `PUT /public/unset-otp` (!166, PLUM Sprint 210813)
- Get TOTP activation status via `GET /public/otp` (!170, PLUM Sprint 210827)

### Fixes
- Fix "fake login session" functionality with new login descriptors (!157, PLUM Sprint 210702)
- Propagate optional query params from openidconnect/authorize to login (!161, PLUM Sprint 210716)
- Handle fallback login descriptor properly when URL descriptors are provided (!162, PLUM Sprint 210716)
- Always check if user is suspended when authenticating (!166, PLUM Sprint 210813)
- Dictionary (+provisioning) credentials provider uses correct password field in authentication (!167, PLUM Sprint 210813)

### Refactoring
- Update jwcrypto to v0.9.1 (!158, PLUM Sprint 210702)
- Updated documentation (!160, PLUM Sprint 210716)
- All `/session...` and `/sessions...` API calls are now superuser-only (!159, PLUM Sprint 210716)
- Core session object fields renamed with underscore notation for consistency (!163, PLUM Sprint 210716)
- Updated `create` and `update` methods of `DictCredentialsProvider` (!164, PLUM Sprint 210716)
- Allow session touch extension to be either a ratio or absolute duration (!171, PLUM Sprint 210827)

---


## 21.07.00

### Breaking changes

- Password reset expiration config key renamed to `expiration` and its value is now expressed as timedelta string (!103, PLUM Sprint 210904)
- `GET /provider` endpoint renamed to `GET /providers` (!105, PLUM Sprint 210905)
- `PUT /role/{tenant}/{role_name}` now requires tenant admin access (!110, PLUM Sprint 210905)
- All non-public endpoints now require authenticated access by default (!116, PLUM Sprint 210906)
- All non-public endpoints now require authorized access by default (!125, PLUM Sprint 210906)
- `PUT /roles/{tenant}/{credentials_id}` now requires tenant admin access (!113, PLUM Sprint 210905)
- Only superuser can assign global roles (!113, PLUM Sprint 210905)
- Changed the base URL for password reset (!135, PLUM Sprint 210521)
- `DELETE /role/{tenant}/{role}` requires tenant admin access (!143, PLUM Sprint 210522)
- `DELETE /tenant/{tenant}` requires superuser access (!144, PLUM Sprint 210522)
- `DELETE /session/{session_id}` requires superuser access (!145, PLUM Sprint 210522)
- Section `[sessions]` renamed to `[seacatauth:session]` and `expiration` option now expects 
  a "timedelta" string (!153, PLUM Sprint 210618)
- Login factor type "smslogin" renamed to "smscode" (!156, PLUM Sprint 210702)

### Features

- Configurable login descriptors (!87, PLUM Sprint 210904)
- New login method: SMS login (!87, PLUM Sprint 210904)
- Configurable network timeout in LDAPCredentialsProvider (!98, PLUM Sprint 210904)
- Session expiration time in userinfo response (!102, PLUM Sprint 210904)
- Automatic admin assignment on tenant creation (!101, PLUM Sprint 210904)
- Configurable password reset request expiration in `PUT /password` call (!103, PLUM Sprint 210904)
- Server-side filtering in `LDAPCredentialsProvider` (!106, PLUM Sprint 210905)
- Introducing `authz:tenant:admin` resource, required for tenant administration operations (!110, PLUM Sprint 210905)
- Expirable login sessions (!112, PLUM Sprint 210905)
- The `GET /rbac/...` endpoints can now authorize any resource (!114, PLUM Sprint 210905)
- All non-public endpoints now require authenticated access (!116, PLUM Sprint 210906)
- Add roles in Nginx introspection calls (!119, PLUM Sprint 210906)
- All non-public endpoints can now require resource-authorized access (!125, PLUM Sprint 210906)
- Login descriptor that the user authenticated with is stored in `Session.LoginDescriptor` (!128, PLUM Sprint 210906)
- `GET /openidconnect/userinfo` includes login factors and login descriptor that the user authenticated with (!128, !131, PLUM Sprint 210906)
- Introspection can now add login factors or login descriptor to request headers (!131, PLUM Sprint 210521)
- Request login descriptors via URL query (!133, PLUM Sprint 210521)
- Pass login descriptors from `openidconnect/authorize` to login page (!138, PLUM Sprint 210521)
- `GET /rbac/*/{resource}` checks the presence of a resource under any tenant (!141, PLUM Sprint 210522)
- Adding `DELETE /sessions` and `DELETE /sessions/{credentials_id}` for bulk session deletion (!145, PLUM Sprint 210522)
- Login descriptors can now have several `LoginFactor` OR-groups (!149, PLUM Sprint 210618)
- Introducing `XHeaderFactor` (!151, PLUM Sprint 210618)
- Added documentation for SCA deployment and provisioning (!152, PLUM Sprint 210618)
- Introspection calls now automatically refresh the session (!153, PLUM Sprint 210618)
- Unassign roles when unassigning tenants (!154, PLUM Sprint 210702)

### Fixes

- `PUT /public/logout` now responds with `400` to missing or invalid cookies (!100, PLUM Sprint 210904)
- Combining results from two different providers on the same page in `CredentialsHandler.list_credentials` (!106, PLUM Sprint 210905)
- Fixed tenant access denial to superuser (!110, PLUM Sprint 210905)
- Fixed incorrect method reference in `TenantHandler.delete()` (!110, PLUM Sprint 210905)
- Updated TLS setting in `LDAPCredentialsProvider.authenticate()` (!117, PLUM Sprint 210906)
- Disable SMS login if user has no phone number (!121, PLUM Sprint 210906)
- `GET /tenant` is now available without authentication (!122, PLUM Sprint 210906)
- Catch exceptions raised in SMS login process (!124, PLUM Sprint 210906)
- `GET /rbac/...` endpoints are now available without authn/z (!126, PLUM Sprint 210906)
- `POST /cookie/nginx` endpoints are now available without authn/z (!129, PLUM Sprint 210906)
- Fixed admin role assignment in tenant creation (!132, PLUM Sprint 210521)
- Avoid producing empty SMS messages (!137, PLUM Sprint 210521)
- JWCrypto version locked at 0.8 to fix login prologue (!140, PLUM Sprint 210522)
- On provisioning start, check for existing provisioning tenant to avoid duplicate error (!146, PLUM Sprint 210522)
- Handle `prompt=login` parameter properly at `openidconnect/authorize` endpoint (!150, PLUM Sprint 210618)
- Remove invalid tenants from scope when setting roles (!155, PLUM Sprint 210702)

### Refactoring

- Access control functions refactored into `access_control` decorator (!99, 
  !107, !110, PLUM Sprint 210905)
- Credential providers can be explicitly ordered via configuration (!105, PLUM Sprint 210905)
- Provisioning mode now also manages a provisioning tenant (!108, PLUM Sprint 210905)
- Added config options for `tls_require_cert` in LDAPCredentialsProvider (!109, PLUM Sprint 210905)
- `PUT /role/{tenant}/{role_name}` now requires tenant admin access (!110, PLUM Sprint 210905)
- Limit the number of login attempts (!111, PLUM Sprint 210905)
- Removed obsolete `seacatauth.sms` and `seacatauth.smtp` modules (!115, PLUM Sprint 210906)
- Only superuser can assign global roles (!113, PLUM Sprint 210905)
- Changed the base URL for password reset (!135, PLUM Sprint 210521)
- Default message templates are included in Docker image (!142, PLUM Sprint 210522)
- `DELETE /role/{tenant}/{role}` first removes all assignments of `{tenant}/{role}` 
  before deleting the role (!143, PLUM Sprint 210522)
- `DELETE /tenant/{tenant}` first removes all linked roles and assignments (!144, PLUM Sprint 210522)
- Introducing `LoginFactor` and `LoginDescriptor` classes (!149, PLUM Sprint 210618)
- Section `[sessions]` renamed to `[seacatauth:session]` and `expiration` option now expects 
  a "timedelta" string (!153, PLUM Sprint 210618)
- Login factor type "smslogin" renamed to "smscode" (!156, PLUM Sprint 210702)<|MERGE_RESOLUTION|>--- conflicted
+++ resolved
@@ -8,11 +8,8 @@
 ### Refactoring
 - Persistent OIDC authorization codes (#25, PLUM Sprint 220408)
 - Persistent TOTP secrets (#27, PLUM Sprint 220408)
-<<<<<<< HEAD
+- Revise default configs and examples (#28, PLUM Sprint 220422)
 - Persistent login sessions (#26, PLUM Sprint 220422)
-=======
-- Revise default configs and examples (#28, PLUM Sprint 220422)
->>>>>>> e504c7c2
 
 ---
 
