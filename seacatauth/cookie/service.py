import base64
import datetime
import hashlib
import re
import logging

import asab
import asab.storage
import asab.exceptions
import jwcrypto.jws

from ..session import SessionAdapter
from ..session.adapter import CookieData
from ..session import (
	credentials_session_builder,
	authz_session_builder,
	cookie_session_builder
)
from ..openidconnect.session import oauth2_session_builder
from ..audit import AuditCode

#

L = logging.getLogger(__name__)

#


class CookieService(asab.Service):
	"""
	Manage cookie sessions
	"""

	def __init__(self, app, service_name="seacatauth.CookieService"):
		super().__init__(app, service_name)
		self.StorageService = app.get_service("asab.StorageService")
		self.SessionService = app.get_service("seacatauth.SessionService")
		self.CredentialsService = app.get_service("seacatauth.CredentialsService")
		self.RoleService = app.get_service("seacatauth.RoleService")
		self.TenantService = app.get_service("seacatauth.TenantService")
		self.AuditService = app.get_service("seacatauth.AuditService")
		self.AuthenticationService = None
		self.OpenIdConnectService = None

		# Configure root cookie
		self.CookieName = asab.Config.get("seacatauth:cookie", "name")
		self.CookiePattern = re.compile(
			"(^{cookie}=[^;]*; ?|; ?{cookie}=[^;]*|^{cookie}=[^;]*)".format(cookie=self.CookieName)
		)
		self.CookieSecure = asab.Config.getboolean("seacatauth:cookie", "secure")
		self.RootCookieDomain = asab.Config.get("seacatauth:cookie", "domain") or None
		if self.RootCookieDomain is not None:
			self.RootCookieDomain = self._validate_cookie_domain(self.RootCookieDomain)

		self.AuthWebUiBaseUrl = asab.Config.get("general", "auth_webui_base_url")


	async def initialize(self, app):
		self.AuthenticationService = app.get_service("seacatauth.AuthenticationService")
		self.OpenIdConnectService = self.App.get_service("seacatauth.OpenIdConnectService")


	def get_cookie_name(self, client_id: str = None):
		if client_id is not None:
			client_id_hash = base64.b32encode(
				hashlib.sha256(client_id.encode("ascii")).digest()[:10]
			).decode("ascii")
			cookie_name = "{}_{}".format(self.CookieName, client_id_hash)
		else:
			cookie_name = self.CookieName
		return cookie_name


	@staticmethod
	def _validate_cookie_domain(domain):
		if not domain.isascii():
			raise ValueError("Cookie domain can contain only ASCII characters.")
		domain = domain.lstrip(".")
		return domain or None


	def get_session_cookie_value(self, request, client_id=None):
		"""
		Get Seacat session cookie value from request header
		"""
		cookie = request.cookies.get(self.get_cookie_name(client_id))
		if cookie is None:
			return None
		return cookie


	async def get_session_by_request_cookie(self, request, client_id=None):
		"""
		Find session by the combination of SCI (cookie ID) and client ID

		To search for root session, keep client_id=None.
		Root sessions have no client_id attribute, which MongoDB matches as None.
		"""
		session_cookie_id = self.get_session_cookie_value(request, client_id)
		if session_cookie_id is None:
			return None
		return await self.get_session_by_session_cookie_value(session_cookie_id)


	async def get_session_by_session_cookie_value(self, cookie_value: str):
		"""
		Get session by cookie value.
		"""
		# First try interpreting the token as an algorithmic session
		if "." in cookie_value:
			try:
				return await self.SessionService.Algorithmic.deserialize(cookie_value)
			except asab.exceptions.NotAuthenticatedError:
				# The JWToken is invalid or expired
				return None
			except jwcrypto.jws.InvalidJWSObject:
				# Not a JWT token
				pass

		# Then try looking for the session in the database
		try:
			cookie_value = base64.urlsafe_b64decode(cookie_value.encode("ascii"))
		except ValueError:
			L.warning("Cookie value is not base64", struct_data={"sci": cookie_value})
			return None

		try:
			session = await self.SessionService.get_by(SessionAdapter.FN.Cookie.Id, cookie_value)
		except KeyError:
			L.info("Session not found.", struct_data={"sci": cookie_value})
			return None
		except ValueError:
			L.warning("Error retrieving session.", exc_info=True, struct_data={"sci": cookie_value})
			return None

		return session


	async def get_session_by_authorization_code(self, code):
		return await self.OpenIdConnectService.pop_session_by_authorization_code(code)


	async def create_cookie_client_session(self, root_session, client_id, scope, tenants, requested_expiration):
		"""
		Create a new cookie-based session
		"""
		# Check if the Client exists
		client_svc = self.App.get_service("seacatauth.ClientService")
		try:
			await client_svc.get(client_id)
		except KeyError:
			raise KeyError("Client '{}' not found".format(client_id))

		# Make sure dangerous resources are removed from impersonated sessions
		if root_session.Authentication.ImpersonatorSessionId is not None:
			exclude_resources = {"authz:superuser", "authz:impersonate"}
		else:
			exclude_resources = None

		# Build the session
		session_builders = [
			await credentials_session_builder(self.CredentialsService, root_session.Credentials.Id, scope),
			await authz_session_builder(
				tenant_service=self.TenantService,
				role_service=self.RoleService,
				credentials_id=root_session.Credentials.Id,
				tenants=tenants,
				exclude_resources=exclude_resources,
			),
			cookie_session_builder(),
		]

		if "batman" in scope:
			batman_service = self.OpenIdConnectService.App.get_service("seacatauth.BatmanService")
			password = batman_service.generate_password(root_session.Credentials.Id)
			username = root_session.Credentials.Username
			basic_auth = base64.b64encode("{}:{}".format(username, password).encode("ascii"))
			session_builders.append([
				(SessionAdapter.FN.Batman.Token, basic_auth),
			])

		if "profile" in scope or "userinfo:authn" in scope or "userinfo:*" in scope:
			session_builders.append([
				(SessionAdapter.FN.Authentication.LoginDescriptor, root_session.Authentication.LoginDescriptor),
				(SessionAdapter.FN.Authentication.ExternalLoginOptions, root_session.Authentication.ExternalLoginOptions),
				(SessionAdapter.FN.Authentication.AvailableFactors, root_session.Authentication.AvailableFactors),
			])

		if root_session.TrackId is not None:
			session_builders.append(((SessionAdapter.FN.Session.TrackId, root_session.TrackId),))

		# Transfer impersonation data
		if root_session.Authentication.ImpersonatorSessionId is not None:
			session_builders.append((
				(
					SessionAdapter.FN.Authentication.ImpersonatorSessionId,
					root_session.Authentication.ImpersonatorSessionId
				),
				(
					SessionAdapter.FN.Authentication.ImpersonatorCredentialsId,
					root_session.Authentication.ImpersonatorCredentialsId
				),
			))

		oauth2_data = {
			"scope": scope,
			"client_id": client_id,
		}
		session_builders.append(oauth2_session_builder(oauth2_data))

		session = await self.SessionService.create_session(
			session_type="cookie",
			parent_session_id=root_session.SessionId,
			expiration=requested_expiration,
			session_builders=session_builders,
		)

		return session


	async def create_anonymous_cookie_client_session(
		self, anonymous_cid: str, client_dict: dict, scope: list,
		track_id: bytes = None,
		tenants: list = None,
		from_info=None,
	):
		"""
		Create a new anonymous cookie-based session
		"""
		session_svc = self.App.get_service("seacatauth.SessionService")

		session = await session_svc.Algorithmic.create_anonymous_session(
			created_at=datetime.datetime.now(datetime.timezone.utc),
			track_id=track_id,
			client_dict=client_dict,
			scope=scope)

		session.Cookie = CookieData(
			Id=session_svc.Algorithmic.serialize(session),
			Domain=client_dict.get("cookie_domain") or None)

		L.log(asab.LOG_NOTICE, "Anonymous session created.", struct_data={
			"cid": anonymous_cid,
			"client_id": client_dict["_id"],
			"track_id": track_id,
			"fi": from_info})

		# Add an audit entry
<<<<<<< HEAD
		await self.AuditService.append(AuditCode.ANONYMOUS_SESSION_CREATED, {
			"cid": anonymous_cid,
			"client_id": client_dict["_id"],
			"track_id": track_id,
			"fi": from_info})
=======
		await self.AuditService.append(
			AuditCode.ANONYMOUS_SESSION_CREATED,
			credentials_id=anonymous_cid,
			client_id=client_id,
			session_id=str(session.Session.Id),
			fi=from_info)
>>>>>>> d125cf56

		return session<|MERGE_RESOLUTION|>--- conflicted
+++ resolved
@@ -246,19 +246,12 @@
 			"fi": from_info})
 
 		# Add an audit entry
-<<<<<<< HEAD
-		await self.AuditService.append(AuditCode.ANONYMOUS_SESSION_CREATED, {
-			"cid": anonymous_cid,
-			"client_id": client_dict["_id"],
-			"track_id": track_id,
-			"fi": from_info})
-=======
 		await self.AuditService.append(
 			AuditCode.ANONYMOUS_SESSION_CREATED,
 			credentials_id=anonymous_cid,
-			client_id=client_id,
+			client_id=client_dict["_id"],
 			session_id=str(session.Session.Id),
+			track_id=track_id,
 			fi=from_info)
->>>>>>> d125cf56
 
 		return session