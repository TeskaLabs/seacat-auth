import datetime
import logging
import secrets
import aiohttp
import typing
import pymongo

import asab
import asab.web.rest

from .providers import create_provider, GenericOAuth2Login
from ..events import EventTypes
from ..session import SessionAdapter

#

L = logging.getLogger(__name__)

#


asab.Config.add_defaults({
	"seacatauth:external_login": {
		# URI for the external registration of unknown accounts from external identity providers.
		"registration_webhook_uri": "",
		"state_expiration": "10m",
		"error_redirect_url": ""
	}})


class ExternalLoginService(asab.Service):

	ExternalLoginCollection = "el"
	ExternalLoginStateCollection = "els"

	def __init__(self, app, service_name="seacatauth.ExternalLoginService"):
		super().__init__(app, service_name)

		self.StorageService = app.get_service("asab.StorageService")
		self.SessionService = app.get_service("seacatauth.SessionService")
		self.AuthenticationService = app.get_service("seacatauth.AuthenticationService")
		self.CredentialsService = app.get_service("seacatauth.CredentialsService")

		self.StateExpiration = datetime.timedelta(seconds=asab.Config.getseconds(
			"seacatauth:external_login", "state_expiration"))
		self.RegistrationWebhookUri = asab.Config.get(
			"seacatauth:external_login", "registration_webhook_uri").rstrip("/")
<<<<<<< HEAD
		self.CallbackEndpointPath = "/public/ext-login/{provider_type}"

		public_api_base_url = asab.Config.get("general", "public_api_base_url")
		# TODO: This path must be configurable
		self.CallbackUrl = "{}/seacat-auth/{}".format(
			public_api_base_url,
			self.CallbackEndpointPath.lstrip("/")
		)
		auth_webui_url = asab.Config.get("general", "auth_webui_base_url").rstrip("/")
		self.MyAccountPageUrl = "{}/#/".format(auth_webui_url)
		self.ErrorRedirectUrl = asab.Config.get("seacatauth:external_login", "error_redirect_url")
		if not self.ErrorRedirectUrl:
			self.ErrorRedirectUrl = self.MyAccountPageUrl
=======
		self.AuthUiBaseUrl = app.AuthWebUiUrl
		self.HomeUiFragmentPath = "/"
		self.LoginUiFragmentPath = "/login"
		self.ExternalLoginPath = "/public/ext-login/{ext_login_provider}"
		self.AddExternalLoginPath = "/public/ext-login-add/{ext_login_provider}"
>>>>>>> 5e0f8499

		self.Providers: typing.Dict[str, GenericOAuth2Login] = self._prepare_providers()
		self.AcrValues: typing.Dict[str, GenericOAuth2Login] = {
			provider.acr_value(): provider
			for provider in self.Providers.values()}

		app.PubSub.subscribe("Application.housekeeping!", self._on_housekeeping)


	async def _on_housekeeping(self, event_name):
		await self._delete_old_authorization_states()


	def _prepare_providers(self):
		providers = {}
		for section in asab.Config.sections():
			provider = create_provider(self, section)
			if provider is not None:
				providers[provider.Type] = provider
		return providers


	def _make_id(self, provider_type: str, sub: str):
		return "{} {}".format(provider_type, sub)


	def get_provider(self, provider_type: str) -> GenericOAuth2Login:
		return self.Providers.get(provider_type)


	async def prepare_external_login_url(
		self,
		provider_type: str,
		root_session: SessionAdapter | None,
		authorization_query: dict
	):
		"""
		Prepare the authorization URL of the requested external login provider
		"""
		provider = self.get_provider(provider_type)
		if not provider:
			return None

		state_id, nonce = await self._store_authorization_state(root_session, authorization_query, provider.Type)
		return provider.get_authorize_uri(self.CallbackUrl, state_id, nonce)


	async def initialize(self, app):
		for provider in self.Providers.values():
			await provider.initialize(app)
		coll = await self.StorageService.collection(self.ExternalLoginCollection)
		await coll.create_index(
			[
				("cid", pymongo.ASCENDING),
			],
		)


	async def create(self, credentials_id: str, provider_type: str, user_info: dict | None = None):
		"""
		Assign an external credential to Seacat Auth credentials
		"""
		sub = str(user_info["sub"])
		upsertor = self.StorageService.upsertor(
			self.ExternalLoginCollection,
			obj_id=self._make_id(provider_type, sub)
		)
		upsertor.set("type", provider_type)
		upsertor.set("sub", sub)
		upsertor.set("cid", credentials_id)

		email = user_info.get("email")
		if email is not None:
			upsertor.set("email", email)

		phone = user_info.get("phone_number")
		if phone is not None:
			upsertor.set("phone", phone)

		username = user_info.get("preferred_username")
		if username is not None:
			upsertor.set("username", username)

		elcid = await upsertor.execute(event_type=EventTypes.EXTERNAL_LOGIN_CREATED)
		L.log(asab.LOG_NOTICE, "External login credential created", struct_data={
			"id": elcid,
			"cid": credentials_id,
		})


	async def list(self, credentials_id: str):
		"""
		List external credentials assigned with Seacat Auth credentials ID
		"""
		collection = self.StorageService.Database[self.ExternalLoginCollection]

		query_filter = {"cid": credentials_id}
		cursor = collection.find(query_filter)

		cursor.sort("_c", -1)

		el_credentials = []
		async for credential in cursor:
			el_credentials.append(credential)

		return el_credentials


	async def get(self, provider_type: str, sub: str):
		"""
		Get external login credential
		"""
		cred = await self.StorageService.get(self.ExternalLoginCollection, self._make_id(provider_type, sub))
		# Back compat fields
		if "e" in cred and "email" not in cred:
			cred["email"] = cred["e"]
		if "s" in cred and "sub" not in cred:
			cred["sub"] = cred["s"]
		if "t" in cred and "type" not in cred:
			cred["type"] = cred["t"]
		return cred


	async def get_by_cid(self, credentials_id: str, provider_type: str):
		"""
		Get external login credential by Seacat Auth credentials ID
		"""
		collection = self.StorageService.Database[self.ExternalLoginCollection]
		query_filter = {"cid": credentials_id, "t": provider_type}
		result = await collection.find_one(query_filter)
		if result is None:
			raise KeyError("External login for type {!r} not registered for credentials".format(provider_type))
		return result


	async def update(self, provider_type, sub):
		raise NotImplementedError()


	async def delete(self, provider_type: str, sub: str, credentials_id: str = None):
		"""
		Remove external login credential
		"""
		if credentials_id is not None:
			el_credential = await self.get(provider_type, sub)
			if credentials_id != el_credential["cid"]:
				raise KeyError("External login not found for these credentials")
		await self.StorageService.delete(self.ExternalLoginCollection, self._make_id(provider_type, sub))
		L.log(asab.LOG_NOTICE, "External login credential deleted", struct_data={
			"type": provider_type,
			"sub": sub,
		})


	async def create_new_seacat_auth_credentials(
		self,
		provider_type: str,
		user_info: dict,
		authorization_data: dict,
	) -> str | None:
		"""
		Attempt to create new Seacat Auth credentials for external user.
		"""
		credentials_id = None
		# TODO: Attempt registration with local credential providers if registration is enabled
		try:
			cred_data = {
				"username": user_info.get("preferred_username"),
				"email": user_info.get("email"),
				"phone": user_info.get("phone_number"),
			}
			result = await self.CredentialsService.create_credentials("ext", cred_data)
			credentials_id = result.get("credentials_id")
		except Exception as e:
			L.error(e)

		# Register external user via webhook
		if not credentials_id and self.RegistrationWebhookUri:
			credentials_id = await self.register_credentials_via_webhook(
				provider_type, authorization_data, user_info)

		if credentials_id:
			await self.create(
				credentials_id=credentials_id,
				provider_type=provider_type,
				user_info=user_info)

		return credentials_id


	async def register_credentials_via_webhook(
		self,
		provider_type: str,
		authorize_data: dict,
		user_info: dict,
	) -> str | None:
		"""
		Send external login user_info to webhook for registration.
		If the server responds with 200 and the JSON body contains 'cid' of the registered credentials,
		create an entry in the external login collection and return the credential ID.
		Otherwise, return None.
		"""
		if self.RegistrationWebhookUri is None:
			return None

		request_data = {
			"provider_type": provider_type,
			"authorization_response": authorize_data,
			"user_info": user_info,
		}

		async with aiohttp.ClientSession() as session:
			async with session.post(self.RegistrationWebhookUri, json=request_data) as resp:
				if resp.status not in frozenset([200, 201]):
					text = await resp.text()
					L.error("Webhook responded with error.", struct_data={
						"status": resp.status, "text": text, "url": self.RegistrationWebhookUri})
					return None
				response_data = await resp.json()

		credentials_id = response_data.get("credential_id")
		if not credentials_id:
			L.error("Webhook response does not contain valid 'credential_id'.", struct_data={
				"response_data": response_data})
			return None

		# Test if the ID is reachable
		try:
			await self.CredentialsService.get(credentials_id)
		except KeyError:
			L.error("Returned credential ID not found.", struct_data={"response_data": response_data})
			return None

		return credentials_id


	async def _store_authorization_state(
		self,
		root_session: SessionAdapter | None,
		authorization_query: dict,
		provider_type: str
	) -> (str, str):
		state_id = secrets.token_urlsafe(10)
		nonce = secrets.token_urlsafe(10)
		upsertor = self.StorageService.upsertor(self.ExternalLoginStateCollection, obj_id=state_id)
		upsertor.set("oauth_query", authorization_query)
		upsertor.set("type", provider_type)
		upsertor.set("nonce", nonce)
		if root_session and not root_session.is_anonymous():
			upsertor.set("sid", root_session.SessionId)
			upsertor.set("cid", root_session.Credentials.Id)

		await upsertor.execute()
		return state_id, nonce


	async def pop_authorization_state(self, state_id: str) -> dict:
		coll = await self.StorageService.collection(self.ExternalLoginStateCollection)
		state = await coll.find_one_and_delete({"_id": state_id})
		if state is None:
			raise KeyError("State ID not found: {}".format(state_id))
		return state


	async def _delete_old_authorization_states(self):
		collection = self.StorageService.Database[self.ExternalLoginStateCollection]
		query_filter = {"_c": {"$lt": datetime.datetime.now(datetime.timezone.utc) - self.StateExpiration}}
		result = await collection.delete_many(query_filter)
		if result.deleted_count > 0:
			L.info("Expired external login states deleted", struct_data={
				"count": result.deleted_count
			})


	async def login(
		self,
		provider_type: str,
		subject: str,
		root_session: SessionAdapter | None = None,
		from_ip: typing.Iterable | None = None
	) -> dict:
		ext_credentials = await self.get(provider_type, subject)
		credentials_id = ext_credentials["cid"]

		# Create a placeholder login session
		login_descriptors = []
		login_session = await self.AuthenticationService.create_login_session(
			credentials_id=credentials_id,
			client_public_key=None,
			login_descriptors=login_descriptors,
			ident=None
		)

		# Create ad-hoc login descriptor
		login_factor = "ext:{}".format(provider_type)
		login_session.AuthenticatedVia = {
			"id": "!external",
			"label": "Login via {}".format(provider_type),
			"factors": [
				{"id": login_factor, "type": login_factor}
			]
		}

		# Finish login and create session
		# TODO: If there is a valid non-anonymous root session, update it instead of creating a new one
		new_session = await self.AuthenticationService.login(login_session, root_session, from_info=from_ip)
		L.log(asab.LOG_NOTICE, "External login successful", struct_data={
			"cid": credentials_id,
			"login_type": provider_type
		})

		return new_session<|MERGE_RESOLUTION|>--- conflicted
+++ resolved
@@ -45,27 +45,18 @@
 			"seacatauth:external_login", "state_expiration"))
 		self.RegistrationWebhookUri = asab.Config.get(
 			"seacatauth:external_login", "registration_webhook_uri").rstrip("/")
-<<<<<<< HEAD
 		self.CallbackEndpointPath = "/public/ext-login/{provider_type}"
 
-		public_api_base_url = asab.Config.get("general", "public_api_base_url")
+		public_api_base_url = app.PublicSeacatAuthApiUrl
 		# TODO: This path must be configurable
-		self.CallbackUrl = "{}/seacat-auth/{}".format(
+		self.CallbackUrl = "{}{}".format(
 			public_api_base_url,
-			self.CallbackEndpointPath.lstrip("/")
+			self.CallbackEndpointPath
 		)
-		auth_webui_url = asab.Config.get("general", "auth_webui_base_url").rstrip("/")
-		self.MyAccountPageUrl = "{}/#/".format(auth_webui_url)
+		self.MyAccountPageUrl = "{}/#/".format(app.AuthWebUiUrl)
 		self.ErrorRedirectUrl = asab.Config.get("seacatauth:external_login", "error_redirect_url")
 		if not self.ErrorRedirectUrl:
 			self.ErrorRedirectUrl = self.MyAccountPageUrl
-=======
-		self.AuthUiBaseUrl = app.AuthWebUiUrl
-		self.HomeUiFragmentPath = "/"
-		self.LoginUiFragmentPath = "/login"
-		self.ExternalLoginPath = "/public/ext-login/{ext_login_provider}"
-		self.AddExternalLoginPath = "/public/ext-login-add/{ext_login_provider}"
->>>>>>> 5e0f8499
 
 		self.Providers: typing.Dict[str, GenericOAuth2Login] = self._prepare_providers()
 		self.AcrValues: typing.Dict[str, GenericOAuth2Login] = {
