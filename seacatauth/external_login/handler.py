--- conflicted
+++ resolved
@@ -53,28 +53,10 @@
 		cookie_svc = self.App.get_service("seacatauth.CookieService")
 		client_svc = self.App.get_service("seacatauth.ClientService")
 
-<<<<<<< HEAD
 		if request.method == "POST":
-			auth_provider_response: typing.Mapping = await request.post()
-		else:
-			auth_provider_response = request.query
-
-		state = auth_provider_response.get("state")
-		# if state is None:
-		# 	L.error("State parameter not provided in external login response")
-		#
-		code = auth_provider_response.get("code")
-		# if code is None:
-		# 	L.error("Authentication code not provided in external login response")
-		# 	response = self._login_redirect_response(state=state, error="external_login_failed")
-		# 	delete_cookie(self.App, response)
-		# 	return response
-
-		login_provider_type = request.match_info["ext_login_provider"]
-		provider = self.ExternalLoginService.get_provider(login_provider_type)
-		user_info = await provider.do_external_login(auth_provider_response=auth_provider_response)
-=======
-		authorize_data = request.query
+			authorize_data: typing.Mapping = await request.post()
+		else:
+			authorize_data = request.query
 
 		# TODO: Implement state parameter for XSRF prevention
 		# state = authorize_data.get("state")
@@ -85,7 +67,6 @@
 		login_provider_type = request.match_info["ext_login_provider"]
 		provider = self.ExternalLoginService.get_provider(login_provider_type)
 		user_info = await provider.do_external_login(authorize_data)
->>>>>>> 2dd099e0
 
 		if user_info is None:
 			L.error("Cannot obtain user info from external login provider")
@@ -170,29 +151,15 @@
 		"""
 		Register a new external login provider account
 		"""
-<<<<<<< HEAD
 		if request.method == "POST":
-			auth_provider_response: typing.Mapping = await request.post()
-		else:
-			auth_provider_response = request.query
-
-		state = auth_provider_response.get("state")
-		# if state is None:
-		# 	L.warning("State parameter not provided in external login response")
-
-		code = auth_provider_response.get("code")
-		# if code is None:
-		# 	L.error("Authentication code not provided in query")
-		# 	raise aiohttp.web.HTTPBadRequest()
-=======
-		authorize_data = request.query
+			authorize_data: typing.Mapping = await request.post()
+		else:
+			authorize_data = request.query
 
 		# TODO: Implement state parameter for XSRF prevention
-		# state = authorize_data.get("state")
 		# if state is None:
 		# 	L.error("State parameter not provided in external login response")
-		state = None
->>>>>>> 2dd099e0
+		state = authorize_data.get("state")
 
 		login_provider_type = request.match_info["ext_login_provider"]
 
@@ -214,11 +181,7 @@
 			return response
 
 		login_provider = self.ExternalLoginService.get_provider(login_provider_type)
-<<<<<<< HEAD
-		user_info = await login_provider.add_external_login(auth_provider_response=auth_provider_response)
-=======
 		user_info = await login_provider.add_external_login(authorize_data)
->>>>>>> 2dd099e0
 		if user_info is None:
 			L.error("Cannot obtain user info from external login provider")
 			return self._my_account_redirect_response(state=state, error="external_login_failed")
