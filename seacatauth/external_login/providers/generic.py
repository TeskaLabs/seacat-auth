import json
import re
import typing
import urllib.parse
import logging
import contextlib

import asab
import aiohttp
import aiohttp.web
import jwcrypto.jwt
import jwcrypto.jwk
import jwcrypto.jws

#

L = logging.getLogger(__name__)

#


class GenericOAuth2Login(asab.Configurable):
	"""
	Generic OAuth2 (OpenID) login provider

	Example config:
	```conf
	[seacatauth:oauth2:auth_provider_name]
	; ALL fields must be configured
	client_id=308u2fXEBUTolb.provider.auth
	client_secret=5TfIjab8EZtixx3XkmFLfdXiHxkU2KlU

	issuer=https://provider.auth/login
	discovery_uri=https://provider.auth/login/.well-known/openid-configuration
	jwks_uri=https://provider.auth/login/.well-known/jwks.json
	authorization_endpoint=https://provider.auth/login/oauth/authorize
	token_endpoint=https://provider.auth/login/oauth/token
	userinfo_endpoint=https://provider.auth/login/oauth/userinfo

	scope=openid name email
	label=Login via provider.auth
	```
	"""

	Type = None

	def __init__(self, external_login_svc, config_section_name, config=None):
		# TODO: Get the URLs automatically from the discovery_uri (or issuer name)
		super().__init__(config_section_name, config)
		if self.Type is None:
			match = re.match("seacatauth:oauth2:([_a-zA-Z0-9]+)", config_section_name)
			self.Type = match.group(1)

		# Adopt proper OAuth/OpenID terminology
		if "authorize_uri" in self.Config:
			asab.LogObsolete.warning(
				"The 'authorize_uri' config option will be obsoleted. Use 'authorization_endpoint' instead. ",
				struct_data={"eol": "2024-01-31"})
			self.Config["authorization_endpoint"] = self.Config["authorize_uri"]
		if "access_token_uri" in self.Config:
			asab.LogObsolete.warning(
				"The 'access_token_uri' config option will be obsoleted. Use 'token_endpoint' instead. ",
				struct_data={"eol": "2024-01-31"})
			self.Config["token_endpoint"] = self.Config["access_token_uri"]
		if "userinfo_uri" in self.Config:
			asab.LogObsolete.warning(
				"The 'userinfo_uri' config option will be obsoleted. Use 'userinfo_endpoint' instead. ",
				struct_data={"eol": "2024-01-31"})
			self.Config["userinfo_endpoint"] = self.Config["userinfo_uri"]

		self.Issuer = self.Config.get("issuer")
		self.DiscoveryUri = self.Config.get("discovery_uri")
		self.JwksUri = self.Config.get("jwks_uri")

		self.AuthorizationEndpoint = self.Config.get("authorization_endpoint")
		assert self.AuthorizationEndpoint is not None

		self.TokenEndpoint = self.Config.get("token_endpoint")
		assert self.TokenEndpoint is not None

		self.ClientId = self.Config.get("client_id")
		assert self.ClientId is not None

		self.ClientSecret = self.Config.get("client_secret")

		self.Scope = self.Config.get("scope")
		assert self.Scope is not None

		self.Ident = self.Config.get("ident", "email")
		assert self.Ident is not None

		self.IDClaimsToVerify = {
			"iss": self.Issuer,
			"aud": self.ClientId
		}

		# Label for "Sign up with {ext_login_provider}" button
		# TODO: Make this i18n-compatible (like login descriptors)
		# TODO: Separate label for "Add external login" button
		self.Label = self.Config.get("label")
		assert self.Label is not None

		# Base URL under which the external login endpoint are available
		public_api_base_url = self.Config.get("public_api_base_url")
		if public_api_base_url is None:
			# Fallback to general public_api_base_url
			public_api_base_url = asab.Config.get("general", "public_api_base_url")

		self.JwkSet = None

		self.LoginURI = "{}{}".format(
			public_api_base_url.rstrip("/"),
			external_login_svc.ExternalLoginPath.format(ext_login_provider=self.Type)
		)
		self.AddExternalLoginURI = "{}{}".format(
			public_api_base_url.rstrip("/"),
			external_login_svc.AddExternalLoginPath.format(ext_login_provider=self.Type)
		)

	async def initialize(self, app):
		await self._prepare_jwks()

	async def _prepare_jwks(self, speculative=True):
		if not self.JwksUri:
			return
		if self.JwkSet and speculative:
			return
		async with aiohttp.ClientSession() as session:
			async with session.get(self.JwksUri) as resp:
				if resp.status != 200:
					text = await resp.text()
					L.error(
						"Failed to fetch server JWK set: External identity provider responded with error.",
						struct_data={
							"provider": self.Type,
							"status": resp.status,
							"url": resp.url,
							"text": text})
					return
				jwks = await resp.text()
		self.JwkSet = jwcrypto.jwk.JWKSet.from_json(jwks)
		L.log(asab.LOG_NOTICE, "Identity provider public JWK set loaded.", struct_data={"type": self.Type})

	def _get_authorize_uri(
		self, redirect_uri: str,
		state: typing.Optional[str] = None,
		nonce: typing.Optional[str] = None
	):
		query_params = [
			("response_type", "code"),
			("client_id", self.ClientId),
			("scope", self.Scope),
			("redirect_uri", redirect_uri),
			("prompt", "select_account"),
		]
		if state is not None:
			query_params.append(("state", state))
		if nonce is not None:
			query_params.append(("nonce", nonce))
		return "{authorize_uri}?{query_string}".format(
			authorize_uri=self.AuthorizationEndpoint,
			query_string=urllib.parse.urlencode(query_params)
		)

	@contextlib.asynccontextmanager
	async def token_request(self, code: str, redirect_uri: str):
		"""
		Send auth code to token request endpoint and return access token
		"""
		request_params = [
			("grant_type", "authorization_code"),
			("code", code),
			("client_id", self.ClientId),
			("redirect_uri", redirect_uri)]
		if self.ClientSecret:
			request_params.append(("client_secret", self.ClientSecret))
		query_string = urllib.parse.urlencode(request_params)

		headers = {
			"content-type": "application/x-www-form-urlencoded"
		}
		async with aiohttp.ClientSession() as session:
			async with session.post(self.TokenEndpoint, data=query_string, headers=headers) as resp:
				if resp.status != 200:
					text = await resp.text()
					L.error("Error response from external auth provider", struct_data={
						"status": resp.status,
						"url": resp.url,
						"text": text
					})
					yield None
				else:
					yield resp

<<<<<<< HEAD
	async def _get_user_info(self, authorize_data: typing.Mapping, redirect_uri):
		# TODO: This needs to be a public method and return the full ID token claims.
		#   The normalization should be done separately.
=======
	async def _get_user_info(self, authorize_data: dict, redirect_uri: str):
>>>>>>> 43ea1c16
		code = authorize_data.get("code")
		if code is None:
			L.error("Code parameter not provided in authorize response.", struct_data={
				"provider": self.Type,
				"query": dict(authorize_data)})
			return None

		async with self.token_request(code, redirect_uri=redirect_uri) as resp:
			if resp is None:
				return None
			token_data = await resp.json()

		if "id_token" not in token_data:
			L.error("Token response does not contain 'id_token'", struct_data={
				"provider": self.Type, "resp": token_data})
			return None

		id_token = token_data["id_token"]
		await self._prepare_jwks()

		claims = self._get_verified_claims(id_token)
		if not claims:
			return None

		user_info = {}
		if "sub" in claims.keys():
			user_info["sub"] = claims["sub"]
		if "email" in claims.keys():
			user_info["email"] = claims["email"]
		if self.Ident in claims.keys():
			user_info["ident"] = claims[self.Ident]
		return user_info

	def _get_verified_claims(self, id_token):
		try:
			id_token = jwcrypto.jwt.JWT(jwt=id_token, key=self.JwkSet, check_claims=self.IDClaimsToVerify)
			claims = json.loads(id_token.claims)
		except jwcrypto.jws.InvalidJWSSignature:
			L.error("Invalid ID token signature.", struct_data={"provider": self.Type})
			return None
		except jwcrypto.jwt.JWTExpired:
			L.error("Expired ID token.", struct_data={"provider": self.Type})
			return None
		except Exception as e:
			L.error("Error reading ID token claims.", struct_data={
				"provider": self.Type, "error": str(e)})
			return None
		return claims

	def get_login_authorize_uri(self, state: typing.Optional[str] = None):
		return self._get_authorize_uri(self.LoginURI, state)

	def get_addlogin_authorize_uri(self, state: typing.Optional[str] = None):
		return self._get_authorize_uri(self.AddExternalLoginURI, state)

	async def do_external_login(self, authorize_data: dict):
		return await self._get_user_info(authorize_data, redirect_uri=self.LoginURI)

	async def add_external_login(self, authorize_data: dict):
		return await self._get_user_info(authorize_data, redirect_uri=self.AddExternalLoginURI)<|MERGE_RESOLUTION|>--- conflicted
+++ resolved
@@ -192,13 +192,9 @@
 				else:
 					yield resp
 
-<<<<<<< HEAD
-	async def _get_user_info(self, authorize_data: typing.Mapping, redirect_uri):
+	async def _get_user_info(self, authorize_data: dict, redirect_uri: str):
 		# TODO: This needs to be a public method and return the full ID token claims.
 		#   The normalization should be done separately.
-=======
-	async def _get_user_info(self, authorize_data: dict, redirect_uri: str):
->>>>>>> 43ea1c16
 		code = authorize_data.get("code")
 		if code is None:
 			L.error("Code parameter not provided in authorize response.", struct_data={
