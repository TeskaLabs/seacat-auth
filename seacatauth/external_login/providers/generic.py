import json
import re
import typing
import urllib.parse
import logging
import contextlib

import asab
import aiohttp
import aiohttp.web
import jwcrypto.jwt
import jwcrypto.jwk
import jwcrypto.jws

#

L = logging.getLogger(__name__)

#


class GenericOAuth2Login(asab.Configurable):
	"""
	Generic OAuth2 (OpenID) login provider

	Example config:
	```conf
	[seacatauth:oauth2:auth_provider_name]
	; ALL fields must be configured
	client_id=308u2fXEBUTolb.provider.auth
	client_secret=5TfIjab8EZtixx3XkmFLfdXiHxkU2KlU

	issuer=https://provider.auth/login
	discovery_uri=https://provider.auth/login/.well-known/openid-configuration
	jwks_uri=https://provider.auth/login/.well-known/jwks.json
	authorization_endpoint=https://provider.auth/login/oauth/authorize
	token_endpoint=https://provider.auth/login/oauth/token
	userinfo_endpoint=https://provider.auth/login/oauth/userinfo

	scope=openid name email
	label=Login via provider.auth
	```
	"""

	Type = None

	def __init__(self, external_login_svc, config_section_name, config=None):
		# TODO: Get the URLs automatically from the discovery_uri (or issuer name)
		super().__init__(config_section_name, config)
		if self.Type is None:
			match = re.match("seacatauth:oauth2:([_a-zA-Z0-9]+)", config_section_name)
			self.Type = match.group(1)

		# Adopt proper OAuth/OpenID terminology
		if "authorize_uri" in self.Config:
			asab.LogObsolete.warning(
				"The 'authorize_uri' config option will be obsoleted. Use 'authorization_endpoint' instead. ",
				struct_data={"eol": "2024-01-31"})
			self.Config["authorization_endpoint"] = self.Config["authorize_uri"]
		if "access_token_uri" in self.Config:
			asab.LogObsolete.warning(
				"The 'access_token_uri' config option will be obsoleted. Use 'token_endpoint' instead. ",
				struct_data={"eol": "2024-01-31"})
			self.Config["token_endpoint"] = self.Config["access_token_uri"]
		if "userinfo_uri" in self.Config:
			asab.LogObsolete.warning(
				"The 'userinfo_uri' config option will be obsoleted. Use 'userinfo_endpoint' instead. ",
				struct_data={"eol": "2024-01-31"})
			self.Config["userinfo_endpoint"] = self.Config["userinfo_uri"]

		self.Issuer = self.Config.get("issuer")
		self.DiscoveryUri = self.Config.get("discovery_uri")
		self.JwksUri = self.Config.get("jwks_uri")

		self.AuthorizationEndpoint = self.Config.get("authorization_endpoint")
		assert self.AuthorizationEndpoint is not None

		self.TokenEndpoint = self.Config.get("token_endpoint")
		assert self.TokenEndpoint is not None

		self.ClientId = self.Config.get("client_id")
		assert self.ClientId is not None

		self.ClientSecret = self.Config.get("client_secret")

		self.Scope = self.Config.get("scope")
		assert self.Scope is not None

		self.Ident = self.Config.get("ident", "email")
		assert self.Ident is not None

		# Label for "Sign up with {ext_login_provider}" button
		# TODO: Make this i18n-compatible (like login descriptors)
		# TODO: Separate label for "Add external login" button
		self.Label = self.Config.get("label")
		assert self.Label is not None

		# Base URL under which the external login endpoint are available
		public_api_base_url = self.Config.get("public_api_base_url")
		if public_api_base_url is None:
			# Fallback to general public_api_base_url
			public_api_base_url = asab.Config.get("general", "public_api_base_url")

		self.JwkSet = None

		self.LoginURI = "{}{}".format(
			public_api_base_url.rstrip("/"),
			external_login_svc.ExternalLoginPath.format(ext_login_provider=self.Type)
		)
		self.AddExternalLoginURI = "{}{}".format(
			public_api_base_url.rstrip("/"),
			external_login_svc.AddExternalLoginPath.format(ext_login_provider=self.Type)
		)

	async def initialize(self, app):
		await self._prepare_jwks()

	async def _prepare_jwks(self, speculative=True):
		if not self.JwksUri:
			return
		if self.JwkSet and speculative:
			return
		async with aiohttp.ClientSession() as session:
			async with session.get(self.JwksUri) as resp:
				if resp.status != 200:
					text = await resp.text()
					L.error(
						"Failed to fetch server JWK set: External identity provider responded with error.",
						struct_data={
							"provider": self.Type,
							"status": resp.status,
							"url": resp.url,
							"text": text})
					return
				jwks = await resp.text()
		self.JwkSet = jwcrypto.jwk.JWKSet.from_json(jwks)
		L.log(asab.LOG_NOTICE, "Identity provider public JWK set loaded.", struct_data={"type": self.Type})

	def _get_authorize_uri(self, redirect_uri, state=None):
		query_params = [
			("response_type", "code"),
			("client_id", self.ClientId),
			("scope", self.Scope),
			("redirect_uri", redirect_uri),
			("prompt", "select_account"),
		]
		if state is not None:
			query_params.append(("state", state))
		return "{authorize_uri}?{query_string}".format(
			authorize_uri=self.AuthorizationEndpoint,
			query_string=urllib.parse.urlencode(query_params)
		)

	@contextlib.asynccontextmanager
	async def token_request(self, code, redirect_uri):
		"""
		Send auth code to token request endpoint and return access token
		"""
		request_params = [
			("grant_type", "authorization_code"),
			("code", code),
			("client_id", self.ClientId),
			("redirect_uri", redirect_uri)]
		if self.ClientSecret:
			request_params.append(("client_secret", self.ClientSecret))
		query_string = urllib.parse.urlencode(request_params)

		headers = {
			"content-type": "application/x-www-form-urlencoded"
		}
		async with aiohttp.ClientSession() as session:
			async with session.post(self.TokenEndpoint, data=query_string, headers=headers) as resp:
				if resp.status != 200:
					text = await resp.text()
					L.error("Error response from external auth provider", struct_data={
						"status": resp.status,
						"url": resp.url,
						"text": text
					})
					yield None
				else:
					yield resp

<<<<<<< HEAD
	async def _get_user_info(self, code, redirect_uri):
		# TODO: This needs to be a public method and return the full ID token claims.
		#   The normalization should be done separately.
=======
	async def _get_user_info(self, authorize_data: typing.Mapping, redirect_uri):
		code = authorize_data.get("code")
		if code is None:
			L.error("Code parameter not provided in authorize response.", struct_data={
				"provider": self.Type,
				"query": dict(authorize_data)})
			return None

>>>>>>> 2dd099e0
		async with self.token_request(code, redirect_uri=redirect_uri) as resp:
			if resp is None:
				return None
			token_data = await resp.json()

		if "id_token" not in token_data:
			L.error("Token response does not contain 'id_token'", struct_data={
				"provider": self.Type, "resp": token_data})
			return None

		id_token = token_data["id_token"]
		await self._prepare_jwks()

		try:
			id_token = jwcrypto.jwt.JWT(jwt=id_token, key=self.JwkSet)
			claims = id_token.token.objects.get("payload")
			claims = json.loads(claims)
		except Exception as e:
			L.error("Error reading id_token claims.", struct_data={
				"provider": self.Type,
				"err": str(e),
				"resp": token_data})
			return None

		user_info = {}
		if "sub" in claims.keys():
			user_info["sub"] = claims["sub"]
		if "email" in claims.keys():
			user_info["email"] = claims["email"]
		if self.Ident in claims.keys():
			user_info["ident"] = claims[self.Ident]
		return user_info

	def get_login_authorize_uri(self, state=None):
		return self._get_authorize_uri(self.LoginURI, state)

	def get_addlogin_authorize_uri(self, state=None):
		return self._get_authorize_uri(self.AddExternalLoginURI, state)

	# TODO: These two methods do the exact same thing. Refactor.
	async def do_external_login(self, authorize_data: typing.Mapping):
		return await self._get_user_info(authorize_data, redirect_uri=self.LoginURI)

	async def add_external_login(self, authorize_data: typing.Mapping):
		return await self._get_user_info(authorize_data, redirect_uri=self.AddExternalLoginURI)<|MERGE_RESOLUTION|>--- conflicted
+++ resolved
@@ -181,12 +181,9 @@
 				else:
 					yield resp
 
-<<<<<<< HEAD
-	async def _get_user_info(self, code, redirect_uri):
+	async def _get_user_info(self, authorize_data: typing.Mapping, redirect_uri):
 		# TODO: This needs to be a public method and return the full ID token claims.
 		#   The normalization should be done separately.
-=======
-	async def _get_user_info(self, authorize_data: typing.Mapping, redirect_uri):
 		code = authorize_data.get("code")
 		if code is None:
 			L.error("Code parameter not provided in authorize response.", struct_data={
@@ -194,7 +191,6 @@
 				"query": dict(authorize_data)})
 			return None
 
->>>>>>> 2dd099e0
 		async with self.token_request(code, redirect_uri=redirect_uri) as resp:
 			if resp is None:
 				return None
