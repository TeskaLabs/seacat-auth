--- conflicted
+++ resolved
@@ -1,7 +1,5 @@
 import logging
 import urllib.parse
-from typing import Optional
-
 import aiohttp
 
 from .generic import GenericOAuth2Login
@@ -39,24 +37,17 @@
 		assert self.UserInfoEndpoint not in (None, "")
 		self.UserEmailsURI = self.Config.get("user_emails_endpoint")
 
-<<<<<<< HEAD
-	async def _get_user_info(self, auth_provider_response: dict, redirect_uri: str) -> Optional[dict]:
-=======
 	async def _get_user_info(self, authorize_data, redirect_uri):
->>>>>>> 2dd099e0
 		"""
-		User info is not contained in auth_provider_response, thus call to https://api.github.com/user is needed.
+		User info is not contained in token response,
+		call to https://api.github.com/user is needed.
 		"""
-<<<<<<< HEAD
-		code = auth_provider_response.get("code")
-=======
 		code = authorize_data.get("code")
 		if code is None:
 			L.error("Code parameter not provided in authorize response.", struct_data={
 				"provider": self.Type,
 				"query": dict(authorize_data)})
 			return None
->>>>>>> 2dd099e0
 
 		async with self.token_request(code, redirect_uri=redirect_uri) as resp:
 			response_text = await resp.text()
