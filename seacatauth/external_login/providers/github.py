import logging
import urllib.parse
import aiohttp

from .generic import GenericOAuth2Login

#

L = logging.getLogger(__name__)

#


class GitHubOAuth2Login(GenericOAuth2Login):
	"""
	This app must be registered at Github:
	https://github.com/settings/developers

	Redirect URI should be set to the following:
	https://{my_domain}/seacat_auth
	"""
	Type = "github"
	ConfigDefaults = {
<<<<<<< HEAD
		# Github uses a custom OAuth implementation. There is no OpenID discovery_uri.
		"authorization_endpoint": "https://github.com/login/oauth/authorize",
		"token_endpoint": "https://github.com/login/oauth/access_token",
		"userinfo_endpoint": "https://api.github.com/user",
		"scope": "",  # Scope is not used
=======
		# Github does not implement OpenID Connect, only OAuth. There is no OpenID discovery_uri.
		"authorize_uri": "https://github.com/login/oauth/authorize",
		"access_token_uri": "https://github.com/login/oauth/access_token",
		"userinfo_uri": "https://api.github.com/user",
		"user_emails_uri": "https://api.github.com/user/emails",
		"scope": "user:email",  # Scope is not required
>>>>>>> ad44b40c
		"label": "Sign in with Github",
		"ident": "login",
	}

	def __init__(self, external_login_svc, config_section_name):
		super().__init__(external_login_svc, config_section_name)
<<<<<<< HEAD
		self.UserInfoEndpoint = self.Config.get("userinfo_endpoint")
		assert self.UserInfoEndpoint not in (None, "")
=======
		self.UserInfoURI = self.Config.get("userinfo_uri")
		self.UserEmailsURI = self.Config.get("user_emails_uri")
		assert self.UserInfoURI not in (None, "")
>>>>>>> ad44b40c

	async def _get_user_info(self, authorize_callback, redirect_uri):
		"""
		Info is not contained in access_token,
		call to https://api.github.com/user is needed.
		"""
		code = authorize_callback.query.get("code")
		if code is None:
			L.error("Code parameter not provided in authorize response.", struct_data={
				"provider": self.Type,
				"query": dict(authorize_callback.query)})
			return None

		async with self.token_request(code, redirect_uri=redirect_uri) as resp:
			response_text = await resp.text()

		params = urllib.parse.parse_qs(response_text)
		access_token = params.get("access_token")

		if access_token is None:
			L.error("Token response does not contain access token.", struct_data={
				"provider": self.Type, "response": params})

		access_token = access_token[0]
		authorization = "bearer {}".format(access_token)

		async with aiohttp.ClientSession() as session:
<<<<<<< HEAD
			async with session.get(self.UserInfoEndpoint, headers=headers) as resp:
				data = await resp.json()
=======
			async with session.get(self.UserInfoURI, headers={"Authorization": authorization}) as resp:
				user_data = await resp.json()
>>>>>>> ad44b40c
				if resp.status != 200:
					L.error("Error response from external auth provider.", struct_data={
						"provider": self.Type,
						"status": resp.status,
						"data": user_data})
					return None

		email = user_data.get("email")
		if not email:
			email = await self._get_user_email(authorization)

		user_info = {}
		if "id" in user_data:
			user_info["sub"] = user_data["id"]
		if self.Ident in user_data:
			user_info["ident"] = user_data[self.Ident]
		if email:
			user_info["email"] = email

		return user_info

	async def _get_user_email(self, authorization):
		"""
		Get Github user's primary email address.
		"""
		async with aiohttp.ClientSession() as session:
			async with session.get(self.UserEmailsURI, headers={"Authorization": authorization}) as resp:
				emails = await resp.json()
				if resp.status != 200:
					L.error("Error response from external auth provider", struct_data={
						"status": resp.status,
						"data": emails})
					return None

		for email_data in emails:
			if email_data.get("primary"):
				return email_data.get("email")<|MERGE_RESOLUTION|>--- conflicted
+++ resolved
@@ -21,34 +21,21 @@
 	"""
 	Type = "github"
 	ConfigDefaults = {
-<<<<<<< HEAD
 		# Github uses a custom OAuth implementation. There is no OpenID discovery_uri.
 		"authorization_endpoint": "https://github.com/login/oauth/authorize",
 		"token_endpoint": "https://github.com/login/oauth/access_token",
 		"userinfo_endpoint": "https://api.github.com/user",
-		"scope": "",  # Scope is not used
-=======
-		# Github does not implement OpenID Connect, only OAuth. There is no OpenID discovery_uri.
-		"authorize_uri": "https://github.com/login/oauth/authorize",
-		"access_token_uri": "https://github.com/login/oauth/access_token",
-		"userinfo_uri": "https://api.github.com/user",
-		"user_emails_uri": "https://api.github.com/user/emails",
-		"scope": "user:email",  # Scope is not required
->>>>>>> ad44b40c
+		"user_emails_endpoint": "https://api.github.com/user/emails",
+		"scope": "user:email",  # Scope is not used
 		"label": "Sign in with Github",
 		"ident": "login",
 	}
 
 	def __init__(self, external_login_svc, config_section_name):
 		super().__init__(external_login_svc, config_section_name)
-<<<<<<< HEAD
 		self.UserInfoEndpoint = self.Config.get("userinfo_endpoint")
 		assert self.UserInfoEndpoint not in (None, "")
-=======
-		self.UserInfoURI = self.Config.get("userinfo_uri")
-		self.UserEmailsURI = self.Config.get("user_emails_uri")
-		assert self.UserInfoURI not in (None, "")
->>>>>>> ad44b40c
+		self.UserEmailsURI = self.Config.get("user_emails_endpoint")
 
 	async def _get_user_info(self, authorize_callback, redirect_uri):
 		"""
@@ -76,13 +63,8 @@
 		authorization = "bearer {}".format(access_token)
 
 		async with aiohttp.ClientSession() as session:
-<<<<<<< HEAD
-			async with session.get(self.UserInfoEndpoint, headers=headers) as resp:
-				data = await resp.json()
-=======
-			async with session.get(self.UserInfoURI, headers={"Authorization": authorization}) as resp:
+			async with session.get(self.UserInfoEndpoint, headers={"Authorization": authorization}) as resp:
 				user_data = await resp.json()
->>>>>>> ad44b40c
 				if resp.status != 200:
 					L.error("Error response from external auth provider.", struct_data={
 						"provider": self.Type,
