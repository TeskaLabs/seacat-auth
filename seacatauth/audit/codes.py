--- conflicted
+++ resolved
@@ -10,14 +10,11 @@
 	LOGIN_FAILED = enum.auto()
 	PASSWORD_CHANGE_SUCCESS = enum.auto()
 	PASSWORD_CHANGE_FAILED = enum.auto()
-<<<<<<< HEAD
 	AUTHORIZE_SUCCESS = enum.auto()
 	AUTHORIZE_ERROR = enum.auto()
-=======
 	CREDENTIALS_CREATED = enum.auto()
 	CREDENTIALS_UPDATED = enum.auto()
 	CREDENTIALS_DELETED = enum.auto()
 	CREDENTIALS_INVITATION_CREATED = enum.auto()
 	CREDENTIALS_REGISTERED_NEW = enum.auto()
-	CREDENTIALS_REGISTERED_EXISTING = enum.auto()
->>>>>>> 3ca39e6d
+	CREDENTIALS_REGISTERED_EXISTING = enum.auto()