--- conflicted
+++ resolved
@@ -8,14 +8,9 @@
 
 import asab.storage.exceptions
 import asab.exceptions
-<<<<<<< HEAD
-
-from seacatauth import exceptions
-=======
->>>>>>> c46036c8
 from asab.utils import convert_to_seconds
 
-from . import exceptions
+from .. import exceptions
 from .. import generic
 from ..events import EventTypes
 
@@ -224,7 +219,8 @@
 		super().__init__(app, service_name)
 		self.StorageService = app.get_service("asab.StorageService")
 		self.OIDCService = None
-		self.ClientSecretExpiration = asab.Config.getseconds("seacatauth:client", "client_secret_expiration")
+		self.ClientSecretExpiration = asab.Config.getseconds(
+			"seacatauth:client", "client_secret_expiration", fallback=None)
 		if self.ClientSecretExpiration <= 0:
 			self.ClientSecretExpiration = None
 
@@ -525,7 +521,7 @@
 					"Client IDs do not match (expected {!r}).".format(expected_client_id),
 					client_id=client_id,
 				)
-			if passlib.hash.argon2.verify(client_secret, client_secret_hash):
+			if generic.argon2_verify(client_secret_hash, client_secret):
 				return client_id
 			else:
 				raise exceptions.ClientAuthenticationError("Incorrect client secret.", client_id=client_id)
@@ -539,20 +535,15 @@
 					"Client IDs do not match (expected {!r}).".format(expected_client_id),
 					client_id=client_id,
 				)
-			if passlib.hash.argon2.verify(client_secret, client_secret_hash):
+			if generic.argon2_verify(client_secret_hash, client_secret):
 				return client_id
 			else:
 				raise exceptions.ClientAuthenticationError("Incorrect client secret.", client_id=client_id)
 
-<<<<<<< HEAD
 		elif token_endpoint_auth_method == "client_secret_jwt":
 			raise ValueError("Unsupported token_endpoint_auth_method value: {}".format(token_endpoint_auth_method))
 		elif token_endpoint_auth_method == "private_key_jwt":
 			raise ValueError("Unsupported token_endpoint_auth_method value: {}".format(token_endpoint_auth_method))
-=======
-		if not generic.argon2_verify(client_secret_hash, client_secret):
-			raise exceptions.ClientError("Incorrect client secret.", client_id=client["_id"])
->>>>>>> c46036c8
 		else:
 			raise ValueError("Unsupported token_endpoint_auth_method value: {}".format(token_endpoint_auth_method))
 
