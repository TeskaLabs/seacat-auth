import datetime
import logging
import re
import secrets
import urllib.parse

import asab.storage.exceptions
import asab.exceptions

from seacatauth.client import exceptions

#

L = logging.getLogger(__name__)

#

# https://openid.net/specs/openid-connect-registration-1_0.html#ClientMetadata
# TODO: Supported OAuth/OIDC param values should be managed by the OpenIdConnect module, not Client.
GRANT_TYPES = [
	"authorization_code",
	# "implicit",
	# "refresh_token"
]
RESPONSE_TYPES = [
	"code",
	# "id_token",
	# "token"
]
APPLICATION_TYPES = [
	"web",
	# "native"
]
TOKEN_ENDPOINT_AUTH_METHODS = [
	"none",
	# "client_secret_basic",
	# "client_secret_post",
	# "client_secret_jwt",
	# "private_key_jwt"
]
REDIRECT_URI_VALIDATION_METHODS = [
	"full_match",
	"prefix_match",
	"none",
]
CLIENT_METADATA_SCHEMA = {
	# The order of the properties is preserved in the UI form
	"preferred_client_id": {
		"type": "string",
		"pattern": "^[-_a-zA-Z0-9]{8,64}$",
		"description": "(Non-canonical) Preferred client ID."},
	"client_name": {  # Can have language tags (e.g. "client_name#cs")
		"type": "string",
		"description": "Name of the Client to be presented to the End-User."},
	"client_uri": {  # Can have language tags
		"type": "string",
		"description": "URL of the home page of the Client."},
	"cookie_domain": {
		"type": "string",
		"pattern": "^[a-z0-9\\.-]{1,61}\\.[a-z]{2,}$|^$",
		"description":
			"Domain of the client cookie. Defaults to the application's global cookie domain."},
	"redirect_uris": {
		"type": "array",
		"description": "Array of Redirection URI values used by the Client."},
	#  "contacts": {},
	# "custom_data": {  # NON-CANONICAL
	# 	"type": "object", "description": "(Non-canonical) Additional client data."},
	# "logout_uri": {  # NON-CANONICAL
	# 	"type": "string", "description": "(Non-canonical) URI that will be called on session logout."},
	"application_type": {
		"type": "string",
		"description": "Kind of the application. The default, if omitted, is `web`.",
		"enum": APPLICATION_TYPES},
	"response_types": {
		"type": "array",
		"description":
			"JSON array containing a list of the OAuth 2.0 response_type values "
			"that the Client is declaring that it will restrict itself to using. "
			"If omitted, the default is that the Client will use only the `code` Response Type.",
		"items": {
			"type": "string",
			"enum": RESPONSE_TYPES}},
	"grant_types": {
		"type": "array",
		"description":
			"JSON array containing a list of the OAuth 2.0 Grant Types "
			"that the Client is declaring that it will restrict itself to using. "
			"If omitted, the default is that the Client will use only the `authorization_code` Grant Type.",
		"items": {
			"type": "string",
			"enum": GRANT_TYPES}},
	# "logo_uri": {},  # Can have language tags
	# "policy_uri": {},  # Can have language tags
	# "tos_uri": {},  # Can have language tags
	# "jwks_uri": {},
	# "jwks": {},
	# "sector_identifier_uri": {},
	# "subject_type": {},
	# "id_token_signed_response_alg": {},
	# "id_token_encrypted_response_alg": {},
	# "id_token_encrypted_response_enc": {},
	# "userinfo_signed_response_alg": {},
	# "userinfo_encrypted_response_alg": {},
	# "userinfo_encrypted_response_enc": {},
	# "request_object_signing_alg": {},
	# "request_object_encryption_alg": {},
	# "request_object_encryption_enc": {},
	"token_endpoint_auth_method": {
		"type": "string",
		"description":
			"Requested Client Authentication method for the Token Endpoint. "
			"If omitted, the default is `none`.",
		"enum": TOKEN_ENDPOINT_AUTH_METHODS},
	# "token_endpoint_auth_signing_alg": {},
	# "default_max_age": {},
	# "require_auth_time": {},
	# "default_acr_values": {},
	# "initiate_login_uri": {},
	# "request_uris": {},
	"code_challenge_method": {
		"type": "string",
		"description":
			"Code Challenge Method (PKCE) that the Client will be required to use at the Authorize Endpoint. "
			"The default, if omitted, is `none`.",
		"enum": ["none", "plain", "S256"]},
	"authorize_uri": {  # NON-CANONICAL
		"type": "string",
		"description":
			"URL of OAuth authorize endpoint. Useful when logging in from different than the default domain."},
	"login_uri": {  # NON-CANONICAL
		"type": "string",
		"description": "URL of preferred login page."},
<<<<<<< HEAD
	"login_key": {  # NON-CANONICAL
		"type": "object",
		"description": "Additional data used for locating the credentials at login.",
		"patternProperties": {
			"^[a-zA-Z][a-zA-Z0-9_-]{0,126}[a-zA-Z0-9]$": {"anyOf": [
				{"type": "string"},
				{"type": "number"},
				{"type": "boolean"},
				{"type": "null"}]}}},
	"redirect_uri_validation_method": {  # NON-CANONICAL
		"type": "string",
		"description":
			"Specifies the method how the redirect URI used in authorization requests is validated. "
			"The default value is 'full_match', in which the requested redirect URI must fully match "
			"one of the registered URIs.",
		"enum": REDIRECT_URI_VALIDATION_METHODS},
	"template": {  # NON-CANONICAL
		"type": "string",
		"description": "Client template.",
	}
=======
	"authorize_anonymous_users": {  # NON-CANONICAL
		"type": "boolean",
		"description": "Allow authorize requests with anonymous users."},
>>>>>>> 0be5c9ee
}

REGISTER_CLIENT_SCHEMA = {
	"type": "object",
	"required": ["redirect_uris", "client_name"],
	"additionalProperties": False,
	"properties": CLIENT_METADATA_SCHEMA,
	# "patternProperties": {
	#   # Language-specific metadata with RFC 5646 language tags
	# 	"^client_name#[-a-zA-Z0-9]+$": {"type": "string"},
	# 	"^logo_uri#[-a-zA-Z0-9]+$": {"type": "string"},
	# 	"^client_uri#[-a-zA-Z0-9]+$": {"type": "string"},
	# 	"^policy_uri#[-a-zA-Z0-9]+$": {"type": "string"},
	# 	"^tos_uri#[-a-zA-Z0-9]+$": {"type": "string"},
	# }
}

UPDATE_CLIENT_SCHEMA = {
	"type": "object",
	"additionalProperties": False,
	"properties": CLIENT_METADATA_SCHEMA
}

# TODO: Configurable templates
CLIENT_TEMPLATES = {
	"Public web application": {
		"application_type": "web",
		"token_endpoint_auth_method": "none",
		"grant_types": ["authorization_code"],
		"response_types": ["code"]},
	# "Public mobile application": {
	# 	"application_type": "native",
	# 	"token_endpoint_auth_method": "none",
	# 	"grant_types": ["authorization_code"],
	# 	"response_types": ["code"]},
	"Custom": {},
}


class ClientService(asab.Service):
	"""
	Implements API for OpenID Connect client registration.

	https://openid.net/specs/openid-connect-registration-1_0.html
	"""

	ClientCollection = "cl"
	ClientSecretLength = 32
	ClientIdLength = 16

	def __init__(self, app, service_name="seacatauth.ClientService"):
		super().__init__(app, service_name)
		self.StorageService = app.get_service("asab.StorageService")
		self.OIDCService = None
		self.ClientSecretExpiration = asab.Config.getseconds(
			"seacatauth:client", "client_secret_expiration", fallback=None)
		if self.ClientSecretExpiration <= 0:
			self.ClientSecretExpiration = None

		# DEV OPTIONS
		# _allow_custom_client_ids
		#   https://www.oauth.com/oauth2-servers/client-registration/client-id-secret/
		#   OAuth recommends that the client_id be a random string so that it is not easily guessable.
		#   Allowing the client to choose their own ID may make the client application more vulnerable.
		#   We decided to enable this by default for the convenience of simplifying the deployment process.
		self._AllowCustomClientID = asab.Config.getboolean(
			"seacatauth:client", "_allow_custom_client_id", fallback=True)
		# _allow_insecure_web_client_uris
		#   Public non-secure http addresses should never be allowed in production environments.
		self._AllowInsecureWebClientURIs = asab.Config.getboolean(
			"seacatauth:client", "_allow_insecure_web_client_uris", fallback=False)

		if not self._AllowCustomClientID:
			CLIENT_METADATA_SCHEMA.pop("preferred_client_id")


	async def initialize(self, app):
		self.OIDCService = app.get_service("seacatauth.OpenIdConnectService")


	def build_filter(self, match_string):
		return {"$or": [
			{"_id": re.compile("^{}".format(re.escape(match_string)))},
			{"client_name": re.compile(re.escape(match_string), re.IGNORECASE)},
		]}


	async def iterate(self, page: int = 0, limit: int = None, query_filter: str = None):
		collection = self.StorageService.Database[self.ClientCollection]

		if query_filter is None:
			query_filter = {}
		else:
			query_filter = self.build_filter(query_filter)
		cursor = collection.find(query_filter)

		cursor.sort("_c", -1)
		if limit is not None:
			cursor.skip(limit * page)
			cursor.limit(limit)

		async for client in cursor:
			if "__client_secret" in client:
				client.pop("__client_secret")
			yield client


	async def count(self, query_filter: dict = None):
		collection = self.StorageService.Database[self.ClientCollection]
		if query_filter is None:
			query_filter = {}
		else:
			query_filter = self.build_filter(query_filter)
		return await collection.count_documents(query_filter)


	async def get(self, client_id: str):
		client = await self.StorageService.get(self.ClientCollection, client_id, decrypt=["__client_secret"])
		if "__client_secret" in client:
			client["__client_secret"] = client["__client_secret"].decode("ascii")
		return client


	async def register(
		self, *,
		redirect_uris: list,
		_custom_client_id: str = None,
		**kwargs
	):
		"""
		Register a new OpenID Connect client
		https://openid.net/specs/openid-connect-registration-1_0.html#ClientRegistration

		:param redirect_uris: Array of Redirection URI values used by the Client.
		:type redirect_uris: list
		:param _custom_client_id: NON-CANONICAL. Request a specific ID for the client.
		:type _custom_client_id: str
		:return: Dict containing the issued client_id and client_secret.
		"""
		response_types = kwargs.get("response_types", frozenset(["code"]))
		for v in response_types:
			assert v in RESPONSE_TYPES

		grant_types = kwargs.get("grant_types", frozenset(["authorization_code"]))
		for v in grant_types:
			assert v in GRANT_TYPES

		application_type = kwargs.get("application_type", "web")
		assert application_type in APPLICATION_TYPES

		token_endpoint_auth_method = kwargs.get("token_endpoint_auth_method", "none")
		# TODO: The default should be "client_secret_basic". Change this once implemented.
		assert token_endpoint_auth_method in TOKEN_ENDPOINT_AUTH_METHODS

		if _custom_client_id is not None:
			client_id = _custom_client_id
			L.warning("Creating a client with custom ID", struct_data={"client_id": client_id})
		else:
			client_id = secrets.token_urlsafe(self.ClientIdLength)
		upsertor = self.StorageService.upsertor(self.ClientCollection, obj_id=client_id)

		if token_endpoint_auth_method == "none":
			# The client is PUBLIC
			# Clients incapable of maintaining the confidentiality of their
			# credentials (e.g., clients executing on the device used by the
			# resource owner, such as an installed native application or a web
			# browser-based application), and incapable of secure client
			# authentication via any other means.
			# The authorization server MAY establish a client authentication method
			# with public clients. However, the authorization server MUST NOT rely
			# on public client authentication for the purpose of identifying the
			# client.
			client_secret = None
			client_secret_expires_at = None
		elif token_endpoint_auth_method == "client_secret_basic":
			raise NotImplementedError("Token endpoint auth method 'client_secret_basic' is not supported.")
			# TODO: Finish implementing authorization with client secret
			# The client is CONFIDENTIAL
			# Clients capable of maintaining the confidentiality of their
			# credentials (e.g., client implemented on a secure server with
			# restricted access to the client credentials), or capable of secure
			# client authentication using other means.
			# Confidential clients are typically issued (or establish) a set of
			# client credentials used for authenticating with the authorization
			# server (e.g., password, public/private key pair).
			client_secret, client_secret_expires_at = self._generate_client_secret()
			upsertor.set("__client_secret", client_secret.encode("ascii"), encrypt=True)
			if client_secret_expires_at is not None:
				upsertor.set("client_secret_expires_at", client_secret_expires_at)
		else:
			# The client is CONFIDENTIAL
			# Valid method type, not implemented yet
			raise NotImplementedError("token_endpoint_auth_method = {!r}".format(token_endpoint_auth_method))

		upsertor.set("token_endpoint_auth_method", token_endpoint_auth_method)

		self._check_redirect_uris(redirect_uris, application_type, grant_types)
		upsertor.set("redirect_uris", list(redirect_uris))

		self._check_grant_types(grant_types, response_types)
		upsertor.set("grant_types", list(grant_types))
		upsertor.set("response_types", list(response_types))

		upsertor.set("application_type", application_type)

		# Register allowed PKCE Code Challenge Methods
		code_challenge_method = kwargs.get("code_challenge_method", "none")
		self.OIDCService.PKCE.validate_code_challenge_method_registration(code_challenge_method)
		upsertor.set("code_challenge_method", code_challenge_method)

		redirect_uri_validation_method = kwargs.get("redirect_uri_validation_method", "full_match")
		assert redirect_uri_validation_method in REDIRECT_URI_VALIDATION_METHODS
		upsertor.set("redirect_uri_validation_method", redirect_uri_validation_method)

		# Optional client metadata
		for k in frozenset([
			"client_name", "client_uri", "logout_uri", "cookie_domain", "custom_data", "login_uri",
			"authorize_anonymous_users", "authorize_uri"]):
			v = kwargs.get(k)
			if v is not None and not (isinstance(v, str) and len(v) == 0):
				upsertor.set(k, v)

		try:
			await upsertor.execute()
		except asab.storage.exceptions.DuplicateError:
			raise asab.exceptions.Conflict(key="client_id", value=client_id)

		L.log(asab.LOG_NOTICE, "Client created", struct_data={"client_id": client_id})

		response = {
			"client_id": client_id,
			"client_id_issued_at": int(datetime.datetime.now(datetime.timezone.utc).timestamp())}

		if client_secret is not None:
			response["client_secret"] = client_secret
			if client_secret_expires_at is not None:
				response["client_secret_expires_at"] = client_secret_expires_at

		return response


	async def reset_secret(self, client_id: str):
		client = await self.get(client_id)
		if client["token_endpoint_auth_method"] == "none":
			# The authorization server MAY establish a client authentication method with public clients.
			# However, the authorization server MUST NOT rely on public client authentication for the purpose
			# of identifying the client. [rfc6749#section-3.1.2]
			raise asab.exceptions.ValidationError("Cannot set secret for public client")
		upsertor = self.StorageService.upsertor(self.ClientCollection, obj_id=client_id, version=client["_v"])
		client_secret, client_secret_expires_at = self._generate_client_secret()
		upsertor.set("__client_secret", client_secret.encode("ascii"), encrypt=True)
		if client_secret_expires_at is not None:
			upsertor.set("client_secret_expires_at", client_secret_expires_at)
		await upsertor.execute()
		L.log(asab.LOG_NOTICE, "Client secret updated", struct_data={"client_id": client_id})

		response = {"client_secret": client_secret}
		if client_secret_expires_at is not None:
			response["client_secret_expires_at"] = client_secret_expires_at

		return response


	async def update(self, client_id: str, **kwargs):
		client = await self.get(client_id)
		client_update = {}
		for k, v in kwargs.items():
			if k not in CLIENT_METADATA_SCHEMA:
				raise asab.exceptions.ValidationError("Unexpected argument: {}".format(k))
			client_update[k] = v

		self._check_redirect_uris(
			redirect_uris=client_update.get("redirect_uris", client["redirect_uris"]),
			application_type=client_update.get("application_type", client["application_type"]),
			grant_types=client_update.get("grant_types", client["grant_types"]),
			client_uri=client_update.get("client_uri", client.get("client_uri")))

		self._check_grant_types(
			grant_types=client_update.get("grant_types", client["grant_types"]),
			response_types=client_update.get("response_types", client["response_types"]))

		upsertor = self.StorageService.upsertor(self.ClientCollection, obj_id=client_id, version=client["_v"])

		# Register allowed PKCE Code Challenge Methods
		if "code_challenge_method" in kwargs:
			self.OIDCService.PKCE.validate_code_challenge_method_registration(kwargs["code_challenge_method"])

		for k, v in client_update.items():
			if v is None or (isinstance(v, str) and len(v) == 0):
				upsertor.unset(k)
			else:
				upsertor.set(k, v)

		await upsertor.execute()
		L.log(asab.LOG_NOTICE, "Client updated", struct_data={
			"client_id": client_id,
			"fields": " ".join(client_update.keys())})


	async def delete(self, client_id: str):
		await self.StorageService.delete(self.ClientCollection, client_id)
		L.log(asab.LOG_NOTICE, "Client deleted", struct_data={"client_id": client_id})


	async def authorize_client(
		self,
		client: dict,
		scope: list,
		redirect_uri: str,
		client_secret: str = None,
		grant_type: str = None,
		response_type: str = None,
	):
		if client_secret is None:
			# The client MAY omit the parameter if the client secret is an empty string.
			# [rfc6749#section-2.3.1]
			client_secret = ""
		if "client_secret_expires_at" in client \
			and client["client_secret_expires_at"] != 0 \
			and client["client_secret_expires_at"] < datetime.datetime.now(datetime.timezone.utc):
			raise exceptions.InvalidClientSecret(client["_id"])
		if client_secret != client.get("__client_secret", ""):
			raise exceptions.InvalidClientSecret(client["_id"])

		redirect_uri_validation_method = client.get("redirect_uri_validation_method", "full_match")
		if redirect_uri_validation_method == "full_match":
			# Redirect URI must exactly match one of the registered URIs
			if redirect_uri not in client["redirect_uris"]:
				raise exceptions.InvalidRedirectURI(client_id=client["_id"], redirect_uri=redirect_uri)
		elif redirect_uri_validation_method == "prefix_match":
			# Redirect URI must start with one of the registered URIs
			for registered_uri in client["redirect_uris"]:
				if redirect_uri.startswith(registered_uri):
					break
			else:
				raise exceptions.InvalidRedirectURI(client_id=client["_id"], redirect_uri=redirect_uri)
		elif redirect_uri_validation_method == "none":
			# No validation
			pass
		else:
			raise ValueError("Unsupported redirect_uri_validation_method: {!r}".format(redirect_uri_validation_method))

		if grant_type is not None and grant_type not in client["grant_types"]:
			raise exceptions.ClientError(client_id=client["_id"], grant_type=grant_type)

		if response_type not in client["response_types"]:
			raise exceptions.ClientError(client_id=client["_id"], response_type=response_type)

		return True


	def _check_grant_types(self, grant_types, response_types):
		# https://openid.net/specs/openid-connect-registration-1_0.html#ClientMetadata
		# The following table lists the correspondence between response_type values that the Client will use
		# and grant_type values that MUST be included in the registered grant_types list:
		# 	code: authorization_code
		# 	id_token: implicit
		# 	token id_token: implicit
		# 	code id_token: authorization_code, implicit
		# 	code token: authorization_code, implicit
		# 	code token id_token: authorization_code, implicit
		if "code" in response_types and "authorization_code" not in grant_types:
			raise asab.exceptions.ValidationError(
				"Response type 'code' requires 'authorization_code' to be included in grant types")
		if "id_token" in response_types and "implicit" not in grant_types:
			raise asab.exceptions.ValidationError(
				"Response type 'id_token' requires 'implicit' to be included in grant types")
		if "token" in response_types and "implicit" not in grant_types:
			raise asab.exceptions.ValidationError(
				"Response type 'token' requires 'implicit' to be included in grant types")


	def _check_redirect_uris(
		self, redirect_uris: list, application_type: str, grant_types: list, client_uri: str = None):
		"""
		Check if the redirect URIs can be registered for the given application type

		https://openid.net/specs/openid-connect-registration-1_0.html#ClientMetadata
		"""
		for uri in redirect_uris:
			parsed = urllib.parse.urlparse(uri)
			if len(parsed.netloc) == 0 or len(parsed.scheme) == 0 or len(parsed.fragment) != 0:
				raise asab.exceptions.ValidationError(
					"Redirect URI must be an absolute URI without a fragment component.")

			if application_type == "web":
				if "implicit" in grant_types:
					if parsed.scheme != "https" and not self._AllowInsecureWebClientURIs:
						raise asab.exceptions.ValidationError(
							"Web Clients using the OAuth Implicit Grant Type MUST only register URLs "
							"using the https scheme as redirect_uris.")
					if parsed.hostname == "localhost":
						raise asab.exceptions.ValidationError(
							"Web Clients using the OAuth Implicit Grant Type MUST NOT use localhost as the hostname.")
			elif application_type == "native":
				# TODO: Authorization Servers MAY place additional constraints on Native Clients.
				if parsed.scheme == "http":
					if parsed.hostname == "localhost":
						# This is valid
						pass
					else:
						# Authorization Servers MAY reject Redirection URI values using the http scheme,
						# other than the localhost case for Native Clients.
						raise asab.exceptions.ValidationError(
							"Native Clients MUST only register redirect_uris using custom URI schemes "
							"or URLs using the http scheme with localhost as the hostname.")
				elif parsed.scheme == "https":
					raise asab.exceptions.ValidationError(
						"Native Clients MUST only register redirect_uris using custom URI schemes "
						"or URLs using the http scheme with localhost as the hostname.")
				else:
					# TODO: Proper support for custom URI schemes
					raise asab.exceptions.ValidationError(
						"Support for custom URI schemes has not been implemented yet.")


	def _generate_client_secret(self):
		client_secret = secrets.token_urlsafe(self.ClientSecretLength)
		if self.ClientSecretExpiration is not None:
			client_secret_expires_at = \
				datetime.datetime.now(datetime.timezone.utc) + datetime.timedelta(seconds=self.ClientSecretExpiration)
		else:
			client_secret_expires_at = None
		return client_secret, client_secret_expires_at<|MERGE_RESOLUTION|>--- conflicted
+++ resolved
@@ -131,16 +131,9 @@
 	"login_uri": {  # NON-CANONICAL
 		"type": "string",
 		"description": "URL of preferred login page."},
-<<<<<<< HEAD
-	"login_key": {  # NON-CANONICAL
-		"type": "object",
-		"description": "Additional data used for locating the credentials at login.",
-		"patternProperties": {
-			"^[a-zA-Z][a-zA-Z0-9_-]{0,126}[a-zA-Z0-9]$": {"anyOf": [
-				{"type": "string"},
-				{"type": "number"},
-				{"type": "boolean"},
-				{"type": "null"}]}}},
+	"authorize_anonymous_users": {  # NON-CANONICAL
+		"type": "boolean",
+		"description": "Allow authorize requests with anonymous users."},
 	"redirect_uri_validation_method": {  # NON-CANONICAL
 		"type": "string",
 		"description":
@@ -148,15 +141,6 @@
 			"The default value is 'full_match', in which the requested redirect URI must fully match "
 			"one of the registered URIs.",
 		"enum": REDIRECT_URI_VALIDATION_METHODS},
-	"template": {  # NON-CANONICAL
-		"type": "string",
-		"description": "Client template.",
-	}
-=======
-	"authorize_anonymous_users": {  # NON-CANONICAL
-		"type": "boolean",
-		"description": "Allow authorize requests with anonymous users."},
->>>>>>> 0be5c9ee
 }
 
 REGISTER_CLIENT_SCHEMA = {
