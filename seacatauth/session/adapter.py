--- conflicted
+++ resolved
@@ -332,39 +332,6 @@
 			Id=base64.urlsafe_b64encode(sci).decode("ascii")
 		)
 
-<<<<<<< HEAD
-	def rest_get(self):
-		d = {
-			"_id": self.SessionId,
-			"_v": self.Version,
-			"_c": "{}Z".format(self.CreatedAt.isoformat()),
-			"_m": "{}Z".format(self.ModifiedAt.isoformat()),
-			"expiration": "{}Z".format(self.Expiration.isoformat()),
-			"type": self.Type,
-		}
-
-		# TODO: Backward compatibility. Remove once WebUI adapts to the "_fields" above.
-		# >>>
-		d.update({
-			'id': self.SessionId,
-			'version': self.Version,
-			'created_at': "{}Z".format(self.CreatedAt.isoformat()),
-			'modified_at': "{}Z".format(self.ModifiedAt.isoformat())
-		})
-		# <<<
-
-		if self.MaxExpiration is not None:
-			d['max_expiration'] = "{}Z".format(self.MaxExpiration.isoformat())
-		if self.TouchExtension is not None:
-			d['touch_extension'] = str(datetime.timedelta(seconds=self.TouchExtension))
-		if self.CredentialsId is not None:
-			d['credentials_id'] = self.CredentialsId
-		if self.Authz is not None:
-			d['authz'] = self.Authz
-		if self.Data is not None:
-			d['data'] = self.Data
-		return d
-=======
 
 def rest_get(session_dict):
 	data = {
@@ -383,7 +350,6 @@
 		data["oauth2"] = True
 	if session_dict.get(SessionAdapter.FN.Cookie.Id) is not None:
 		data["cookie"] = True
->>>>>>> 54c3369a
 
 	# TODO: Backward compatibility. Remove once WebUI adapts to the standard fields above.
 	# >>>
