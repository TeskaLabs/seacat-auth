--- conflicted
+++ resolved
@@ -94,14 +94,9 @@
 
 	async def delete_expired_sessions(self):
 		expired = []
-<<<<<<< HEAD
 		async for session in self._iterate_raw(
 			query_filter={SessionAdapter.FNExpiration: {"$lt": datetime.datetime.utcnow()}}
 		):
-			expired.append(session["_id"])
-=======
-		sessions = await self._raw_list()
-		for session in sessions["data"]:
 			try:
 				if datetime.datetime.utcnow() > (
 					session.get(SessionAdapter.FN.Session.Expiration) or session["exp"]  # BACK-COMPAT, delete Dec 2022
@@ -110,7 +105,6 @@
 			except KeyError:
 				L.warning("Session is missing expiration. Deleting.", struct_data={"sid": session["_id"]})
 				expired.append(session["_id"])
->>>>>>> 54c3369a
 
 		for sid in expired:
 			# Use the delete method for proper session termination
@@ -225,15 +219,9 @@
 		return session
 
 
-<<<<<<< HEAD
-	async def _iterate_raw(self, page: int = 0, limit: int = None, query_filter=None):
-		"""
-		Yields raw session dicts
-=======
-	async def _raw_list(self, page: int = 0, limit: int = None, query_filter=None):
-		"""
-		Lists session objects including ALL the fields.
->>>>>>> 54c3369a
+	async def _iterate_raw(self, page: int = 0, limit: int = None, query_filter: dict = None):
+		"""
+		Yields raw session dicts including ALL the fields.
 		"""
 		collection = self.StorageService.Database[self.SessionCollection]
 
@@ -258,7 +246,7 @@
 
 		sessions = []
 		async for session_dict in self._iterate_raw(page, limit, query_filter):
-			sessions.append(SessionAdapter(self, session_dict))
+			sessions.append(rest_get(session_dict))
 
 		return {
 			'data': sessions,
@@ -266,25 +254,18 @@
 		}
 
 
-<<<<<<< HEAD
 	async def recursive_list(self, page: int = 0, limit: int = None, query_filter=None):
 		"""
 		List top-level sessions with all their children sessions inside the "children" attribute
 		"""
-=======
-	async def list(self, page: int = 0, limit: int = None, query_filter=None):
->>>>>>> 54c3369a
 		collection = self.StorageService.Database[self.SessionCollection]
 
 		if query_filter is None:
 			query_filter = {}
-<<<<<<< HEAD
 
 		# Find only top-level sessions (with no parent)
 		query_filter.update({SessionAdapter.FNParentSessionId: None})
 
-=======
->>>>>>> 54c3369a
 		cursor = collection.find(query_filter)
 
 		cursor.sort('_c', -1)
@@ -293,7 +274,6 @@
 			cursor.limit(limit)
 
 		sessions = []
-<<<<<<< HEAD
 		count = await collection.count_documents(query_filter)
 		async for session_dict in self._iterate_raw(page, limit, query_filter):
 			session = SessionAdapter(self, session_dict).rest_get()
@@ -306,14 +286,6 @@
 		return {
 			'data': sessions,
 			'count': count
-=======
-		async for session_dict in cursor:
-			sessions.append(rest_get(session_dict))
-
-		return {
-			'data': sessions,
-			'count': await collection.count_documents(query_filter)
->>>>>>> 54c3369a
 		}
 
 
@@ -370,7 +342,6 @@
 
 
 	async def delete(self, session_id):
-<<<<<<< HEAD
 		# Recursively delete all child sessions first
 		query_filter = {SessionAdapter.FNParentSessionId: session_id}
 
@@ -380,13 +351,6 @@
 
 		for session_dict in to_delete:
 			await self.delete(session_dict["_id"])
-=======
-		# Delete all child sessions first
-		query_filter = {SessionAdapter.FN.Session.ParentSessionId: session_id}
-		sessions = (await self._raw_list(query_filter=query_filter))["data"]
-		for session in sessions:
-			await self.StorageService.delete(self.SessionCollection, bson.ObjectId(session["_id"]))
->>>>>>> 54c3369a
 
 		# Delete the session itself
 		await self.StorageService.delete(self.SessionCollection, session_id)
@@ -396,13 +360,9 @@
 
 
 	async def delete_all_sessions(self):
-<<<<<<< HEAD
 		to_delete = []
 		async for session_dict in self._iterate_raw():
 			to_delete.append(session_dict)
-=======
-		sessions = (await self._raw_list())["data"]
->>>>>>> 54c3369a
 
 		deleted = 0
 		failed = 0
@@ -425,15 +385,10 @@
 		})
 
 	async def delete_sessions_by_credentials_id(self, credentials_id):
-<<<<<<< HEAD
-		query_filter = {SessionAdapter.FNCredentialsId: credentials_id}
+		query_filter = {SessionAdapter.FN.Credentials.Id: credentials_id}
 		to_delete = []
 		async for session_dict in self._iterate_raw(query_filter=query_filter):
 			to_delete.append(session_dict)
-=======
-		query_filter = {SessionAdapter.FN.Credentials.Id: credentials_id}
-		sessions = (await self._raw_list(query_filter=query_filter))["data"]
->>>>>>> 54c3369a
 
 		deleted = 0
 		failed = 0
