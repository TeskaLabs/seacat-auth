--- conflicted
+++ resolved
@@ -30,23 +30,11 @@
 		{
 			"id": "authz:tenant:admin",
 			"description": "Grants administrative rights for the tenant through which this resource is assigned.",
-<<<<<<< HEAD
 		},
 		{
 			"id": "authz:tenant:access",
 			"description": "Grants non-superuser access to all tenants. Global-only.",
 		},
-		# {
-		# 	"id": "authz:impersonator",
-		# 	"description": "Allows the user to open a session as another credentials.",
-		# },
-		# {
-		# 	"id": "authn:anonymous",
-		# 	"description": "Marks credentials used for anonymous access.",
-		# },
-=======
-		}
->>>>>>> 5698b52d
 	]
 
 
