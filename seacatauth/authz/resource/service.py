--- conflicted
+++ resolved
@@ -12,7 +12,6 @@
 
 L = logging.getLogger(__name__)
 
-<<<<<<< HEAD
 
 SEACAT_AUTH_RESOURCES = {
 	ResourceId.SUPERUSER: {
@@ -84,8 +83,6 @@
 	ResourceId.CLIENT_EDIT,
 })
 
-=======
->>>>>>> 0f2a22a4
 
 class ResourceService(asab.Service):
 
