import logging
import re
import asab.storage.exceptions
import asab
import asab.exceptions

from ... import exceptions
from ...api import local_authz
from ...events import EventTypes
from ...models.const import ResourceId


L = logging.getLogger(__name__)


SEACAT_AUTH_RESOURCES = {
	ResourceId.SUPERUSER: {
		"description": "Grants superuser access, including the access to all tenants.",
	},
	ResourceId.IMPERSONATE: {
		"description": "Open a session as a different user.",
	},
	ResourceId.ACCESS_ALL_TENANTS: {
		"description": "Grants access to all tenants.",
	},
	ResourceId.CREDENTIALS_ACCESS: {
		"description": "List credentials and view credentials details.",
	},
	ResourceId.CREDENTIALS_EDIT: {
		"description": "Edit and suspend credentials.",
	},
	ResourceId.SESSION_ACCESS: {
		"description": "List sessions and view session details.",
	},
	ResourceId.SESSION_TERMINATE: {
		"description": "Terminate sessions.",
	},
	ResourceId.RESOURCE_ACCESS: {
		"description": "List resources and view resource details.",
	},
	ResourceId.RESOURCE_EDIT: {
		"description": "Edit and delete resources.",
	},
	ResourceId.CLIENT_ACCESS: {
		"description": "List clients and view client details.",
	},
	ResourceId.CLIENT_EDIT: {
		"description": "Edit and delete clients.",
	},
	ResourceId.TENANT_ACCESS: {
		"description": "List tenants, view tenant detail and see tenant members.",
	},
	ResourceId.TENANT_EDIT: {
		"description": "Edit tenant data.",
	},
	ResourceId.TENANT_DELETE: {
		"description": "Delete tenant.",
	},
	ResourceId.TENANT_ASSIGN: {
		"description": "Assign and unassign tenant members, invite new users to tenant.",
	},
	ResourceId.ROLE_ACCESS: {
		"description": "Search tenant roles, view role detail and list role bearers.",
	},
	ResourceId.ROLE_EDIT: {
		"description":
			"Create, edit and delete tenant roles. "
			"This does not enable the bearer to assign Seacat system resources.",
	},
	ResourceId.ROLE_ASSIGN: {
		"description": "Assign and unassign tenant roles.",
	},
}
GLOBAL_ONLY_RESOURCES = frozenset({
	ResourceId.SUPERUSER,
	ResourceId.IMPERSONATE,
	ResourceId.ACCESS_ALL_TENANTS,
	ResourceId.SESSION_ACCESS,
	ResourceId.SESSION_TERMINATE,
	ResourceId.RESOURCE_ACCESS,
	ResourceId.RESOURCE_EDIT,
	ResourceId.CLIENT_ACCESS,
	ResourceId.CLIENT_EDIT,
})


class ResourceService(asab.Service):

	ResourceCollection = "rs"
	# Resource name format: "{module}:{submodule}:..."
	ResourceNamePattern = r"[a-z][a-z0-9:._-]{0,128}[a-z0-9]"

<<<<<<< HEAD
=======
	# TODO: gather these system resources automatically
	_BuiltinResources = {
		ResourceId.SUPERUSER: {
			"description": "Grants superuser access, including the access to all tenants.",
		},
		ResourceId.IMPERSONATE: {
			"description": "Open a session as a different user.",
		},
		ResourceId.ACCESS_ALL_TENANTS: {
			"description": "Grants non-superuser access to all tenants.",
		},
		ResourceId.CREDENTIALS_ACCESS: {
			"description": "List credentials and view credentials details.",
		},
		ResourceId.CREDENTIALS_EDIT: {
			"description": "Edit and suspend credentials.",
		},
		ResourceId.SESSION_ACCESS: {
			"description": "List sessions and view session details.",
		},
		ResourceId.SESSION_TERMINATE: {
			"description": "Terminate sessions.",
		},
		ResourceId.RESOURCE_ACCESS: {
			"description": "List resources and view resource details.",
		},
		ResourceId.RESOURCE_EDIT: {
			"description": "Edit and delete resources.",
		},
		ResourceId.CLIENT_ACCESS: {
			"description": "List clients and view client details.",
		},
		ResourceId.CLIENT_EDIT: {
			"description": "Edit and delete clients.",
		},
		ResourceId.TENANT_ACCESS: {
			"description": "List tenants, view tenant detail and see tenant members.",
		},
		ResourceId.TENANT_CREATE: {
			"description": "Create new tenants.",
		},
		ResourceId.TENANT_EDIT: {
			"description": "Edit tenant data.",
		},
		ResourceId.TENANT_DELETE: {
			"description": "Delete tenant.",
		},
		ResourceId.TENANT_ASSIGN: {
			"description": "Assign and unassign tenant members, invite new users to tenant.",
		},
		ResourceId.ROLE_ACCESS: {
			"description": "Search tenant roles, view role detail and list role bearers.",
		},
		ResourceId.ROLE_EDIT: {
			"description":
				"Create, edit and delete tenant roles. "
				"This does not enable the bearer to assign Seacat system resources.",
		},
		ResourceId.ROLE_ASSIGN: {
			"description": "Assign and unassign tenant roles.",
		},
	}
	GlobalOnlyResources = frozenset({
		ResourceId.SUPERUSER, ResourceId.IMPERSONATE, ResourceId.ACCESS_ALL_TENANTS,
		ResourceId.SESSION_ACCESS, ResourceId.SESSION_TERMINATE,
		ResourceId.RESOURCE_ACCESS, ResourceId.RESOURCE_EDIT,
		ResourceId.CLIENT_ACCESS, ResourceId.CLIENT_EDIT,
		ResourceId.TENANT_CREATE
	})


>>>>>>> c8ffc6a8
	def __init__(self, app, service_name="seacatauth.ResourceService"):
		super().__init__(app, service_name)
		self.StorageService = app.get_service("asab.StorageService")
		self.ResourceIdRegex = re.compile("^{}$".format(self.ResourceNamePattern))


	async def initialize(self, app):
		await super().initialize(app)
		with local_authz(self.Name, resources={ResourceId.SUPERUSER}):
			await self._ensure_builtin_resources()


	@staticmethod
	def is_global_only_resource(resource_id):
		return resource_id in GLOBAL_ONLY_RESOURCES


	async def _ensure_builtin_resources(self):
		"""
		Check if all builtin resources exist. Create them if they don't.
		Update their descriptions if they are outdated.
		"""
		for resource_id, resource_config in SEACAT_AUTH_RESOURCES.items():
			description = resource_config.get("description")

			L.debug("Checking for built-in resource {!r}".format(resource_id))
			try:
				db_resource = await self.get(resource_id)
			except KeyError:
				await self.create(resource_id, description, is_managed_by_seacat_auth=True)
				continue

			if (
				(db_resource.get("managed_by") != "seacat-auth")
				or (description is not None and db_resource.get("description") != description)
			):
				await self._update(db_resource, description, is_managed_by_seacat_auth=True)


	async def list(self, page: int = 0, limit: int = None, query_filter: dict = None):
		collection = self.StorageService.Database[self.ResourceCollection]

		if query_filter is None:
			query_filter = {}
		cursor = collection.find(query_filter)

		cursor.sort("_id", 1)
		if limit is not None:
			cursor.skip(limit * page)
			cursor.limit(limit)

		resources = []
		count = await collection.count_documents(query_filter)
		async for resource_dict in cursor:
			resources.append(self.normalize_resource(resource_dict))

		return {
			"data": resources,
			"count": count,
		}


	async def get(self, resource_id: str):
		try:
			resource = await self.StorageService.get(self.ResourceCollection, resource_id)
		except KeyError:
			raise exceptions.ResourceNotFoundError(resource_id)
		return self.normalize_resource(resource)


	async def create(self, resource_id: str, description: str = None, is_managed_by_seacat_auth=False):
		if self.ResourceIdRegex.match(resource_id) is None:
			raise asab.exceptions.ValidationError(
				"Resource ID must consist only of characters 'a-z0-9.:_-', "
				"start with a letter, end with a letter or digit, "
				"and be between 2 and 128 characters long.")
		upsertor = self.StorageService.upsertor(self.ResourceCollection, obj_id=resource_id)

		if description is not None:
			upsertor.set("description", description)

		if is_managed_by_seacat_auth:
			upsertor.set("managed_by", "seacat-auth")

		try:
			await upsertor.execute(event_type=EventTypes.RESOURCE_CREATED)
		except asab.storage.exceptions.DuplicateError as e:
			if e.KeyValue is not None:
				key, value = e.KeyValue.popitem()
				raise asab.exceptions.Conflict(key=key, value=value)
			else:
				raise asab.exceptions.Conflict()

		L.log(asab.LOG_NOTICE, "Resource created", struct_data={"resource": resource_id})


	async def update(self, resource_id: str, description: str):
		resource = await self.get(resource_id)
		assert_resource_is_editable(resource)
		await self._update(resource, description)


	async def _update(self, resource: dict, description: str, is_managed_by_seacat_auth=False):
		upsertor = self.StorageService.upsertor(
			self.ResourceCollection,
			obj_id=resource["_id"],
			version=resource["_v"])

		assert description is not None
		if description == "":
			upsertor.unset("description")
		else:
			upsertor.set("description", description)

		if is_managed_by_seacat_auth:
			upsertor.set("managed_by", "seacat-auth")

		await upsertor.execute(event_type=EventTypes.RESOURCE_UPDATED)
		L.log(asab.LOG_NOTICE, "Resource updated", struct_data={"resource": resource["_id"]})


	async def delete(self, resource_id: str, hard_delete: bool = False):
		resource = await self.get(resource_id)
		assert_resource_is_editable(resource)

		# Remove the resource from all roles
		role_svc = self.App.get_service("seacatauth.RoleService")
		roles = await role_svc.list(resource_filter=resource_id)
		if roles["count"] > 0:
			for role in roles["data"]:
				await role_svc.update(role["_id"], resources_to_remove=[resource_id])
			L.log(asab.LOG_NOTICE, "Resource unassigned", struct_data={
				"resource": resource_id,
				"n_roles": roles["count"],
			})

		if hard_delete:
			await self.StorageService.delete(self.ResourceCollection, resource_id)
			L.warning("Resource deleted", struct_data={
				"resource": resource_id,
			})
		else:
			upsertor = self.StorageService.upsertor(
				self.ResourceCollection,
				obj_id=resource_id,
				version=resource["_v"]
			)
			upsertor.set("deleted", True)
			await upsertor.execute(event_type=EventTypes.RESOURCE_DELETED)
			L.log(asab.LOG_NOTICE, "Resource soft-deleted", struct_data={
				"resource": resource_id,
			})


	async def undelete(self, resource_id: str):
		resource = await self.get(resource_id)
		if resource.get("deleted") is not True:
			raise asab.exceptions.Conflict("Cannot undelete a resource that has not been soft-deleted.")

		upsertor = self.StorageService.upsertor(
			self.ResourceCollection,
			obj_id=resource_id,
			version=resource["_v"]
		)
		upsertor.unset("deleted")
		await upsertor.execute(event_type=EventTypes.RESOURCE_UNDELETED)
		L.log(asab.LOG_NOTICE, "Resource undeleted", struct_data={
			"resource": resource_id,
		})


	async def rename(self, resource_id: str, new_resource_id: str):
		"""
		Shortcut for creating a new resource with the desired name,
		assigning it to roles that have the original resource and deleting the original resource
		"""
		# Get existing resource details and roles
		resource = await self.get(resource_id)
		assert_resource_is_editable(resource)

		role_svc = self.App.get_service("seacatauth.RoleService")
		roles = await role_svc.list(resource_filter=resource_id)

		# Delete existing resource
		await self.StorageService.delete(self.ResourceCollection, resource_id)

		# Create a new resource and assign it to the original one's roles
		await self.create(new_resource_id, resource.get("description"))
		if roles["count"] > 0:
			for role in roles["data"]:
				await role_svc.update(
					role["_id"],
					resources_to_remove=[resource_id],
					resources_to_add=[new_resource_id])

		L.log(asab.LOG_NOTICE, "Resource renamed", struct_data={
			"old_resource": resource_id,
			"new_resource": resource_id,
			"n_roles": roles["count"],
		})


	def normalize_resource(self, resource: dict):
		if resource["_id"] in SEACAT_AUTH_RESOURCES or resource.get("managed_by"):
			resource["read_only"] = True
		if self.is_global_only_resource(resource["_id"]):
			resource["global_only"] = True
		return resource


def assert_resource_is_editable(resource: dict):
	if resource.get("read_only"):
		L.log(asab.LOG_NOTICE, "Resource is not editable.", struct_data={"resource_id": resource["_id"]})
		raise exceptions.NotEditableError("Resource is not editable.")
	return True<|MERGE_RESOLUTION|>--- conflicted
+++ resolved
@@ -49,6 +49,9 @@
 	},
 	ResourceId.TENANT_ACCESS: {
 		"description": "List tenants, view tenant detail and see tenant members.",
+	},
+	ResourceId.TENANT_CREATE: {
+		"description": "Create new tenants.",
 	},
 	ResourceId.TENANT_EDIT: {
 		"description": "Edit tenant data.",
@@ -81,6 +84,7 @@
 	ResourceId.RESOURCE_EDIT,
 	ResourceId.CLIENT_ACCESS,
 	ResourceId.CLIENT_EDIT,
+	ResourceId.TENANT_CREATE,
 })
 
 
@@ -90,80 +94,6 @@
 	# Resource name format: "{module}:{submodule}:..."
 	ResourceNamePattern = r"[a-z][a-z0-9:._-]{0,128}[a-z0-9]"
 
-<<<<<<< HEAD
-=======
-	# TODO: gather these system resources automatically
-	_BuiltinResources = {
-		ResourceId.SUPERUSER: {
-			"description": "Grants superuser access, including the access to all tenants.",
-		},
-		ResourceId.IMPERSONATE: {
-			"description": "Open a session as a different user.",
-		},
-		ResourceId.ACCESS_ALL_TENANTS: {
-			"description": "Grants non-superuser access to all tenants.",
-		},
-		ResourceId.CREDENTIALS_ACCESS: {
-			"description": "List credentials and view credentials details.",
-		},
-		ResourceId.CREDENTIALS_EDIT: {
-			"description": "Edit and suspend credentials.",
-		},
-		ResourceId.SESSION_ACCESS: {
-			"description": "List sessions and view session details.",
-		},
-		ResourceId.SESSION_TERMINATE: {
-			"description": "Terminate sessions.",
-		},
-		ResourceId.RESOURCE_ACCESS: {
-			"description": "List resources and view resource details.",
-		},
-		ResourceId.RESOURCE_EDIT: {
-			"description": "Edit and delete resources.",
-		},
-		ResourceId.CLIENT_ACCESS: {
-			"description": "List clients and view client details.",
-		},
-		ResourceId.CLIENT_EDIT: {
-			"description": "Edit and delete clients.",
-		},
-		ResourceId.TENANT_ACCESS: {
-			"description": "List tenants, view tenant detail and see tenant members.",
-		},
-		ResourceId.TENANT_CREATE: {
-			"description": "Create new tenants.",
-		},
-		ResourceId.TENANT_EDIT: {
-			"description": "Edit tenant data.",
-		},
-		ResourceId.TENANT_DELETE: {
-			"description": "Delete tenant.",
-		},
-		ResourceId.TENANT_ASSIGN: {
-			"description": "Assign and unassign tenant members, invite new users to tenant.",
-		},
-		ResourceId.ROLE_ACCESS: {
-			"description": "Search tenant roles, view role detail and list role bearers.",
-		},
-		ResourceId.ROLE_EDIT: {
-			"description":
-				"Create, edit and delete tenant roles. "
-				"This does not enable the bearer to assign Seacat system resources.",
-		},
-		ResourceId.ROLE_ASSIGN: {
-			"description": "Assign and unassign tenant roles.",
-		},
-	}
-	GlobalOnlyResources = frozenset({
-		ResourceId.SUPERUSER, ResourceId.IMPERSONATE, ResourceId.ACCESS_ALL_TENANTS,
-		ResourceId.SESSION_ACCESS, ResourceId.SESSION_TERMINATE,
-		ResourceId.RESOURCE_ACCESS, ResourceId.RESOURCE_EDIT,
-		ResourceId.CLIENT_ACCESS, ResourceId.CLIENT_EDIT,
-		ResourceId.TENANT_CREATE
-	})
-
-
->>>>>>> c8ffc6a8
 	def __init__(self, app, service_name="seacatauth.ResourceService"):
 		super().__init__(app, service_name)
 		self.StorageService = app.get_service("asab.StorageService")
