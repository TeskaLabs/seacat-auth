--- conflicted
+++ resolved
@@ -8,53 +8,21 @@
 import asab.storage.exceptions
 import asab.exceptions
 
-<<<<<<< HEAD
-=======
-from .view.propagated_role import global_role_id_to_propagated
-from ...generic import SessionContext
->>>>>>> e4be8c10
 from ... import exceptions
 from ...const import ResourceId
 from ...events import EventTypes
 from .view import GlobalRoleView, PropagatedRoleView, CustomTenantRoleView
+from .view.propagated_role import global_role_id_to_propagated
 
 
 L = logging.getLogger(__name__)
 
-<<<<<<< HEAD
-
-SEACAT_AUTH_ROLES = {
-	"*/superuser": {
-		"label": "Superuser",
-		"description": "Has superuser access. Passes any access control check, including the access to any tenant.",
-		"resources": [ResourceId.SUPERUSER],
-	},
-	"*/auth-admin": {
-		"label": "Authorization admin",
-		"description":
-			"Manages access control. Creates and modifies tenant roles, invites new tenant members and "
-			"assigns roles to them.",
-		"resources": [
-			ResourceId.TENANT_ACCESS,
-			ResourceId.TENANT_EDIT,
-			ResourceId.TENANT_ASSIGN,
-			ResourceId.TENANT_DELETE,
-			ResourceId.ROLE_ACCESS,
-			ResourceId.ROLE_EDIT,
-			ResourceId.TENANT_ACCESS,
-			ResourceId.ROLE_ASSIGN,
-		],
-		"propagated": True,
-	},
-=======
-#
 
 SuperuserRoleId = "*/superuser"
 SuperuserRoleProperties = {
 	"label": "Superuser",
 	"description": "Has superuser access. Passes any access control check, including the access to any tenant.",
-	"resources": ["authz:superuser"],
-	"managed_by": "seacat-auth",
+	"resources": [ResourceId.SUPERUSER],
 }
 
 TenantAdminRoleProperties = {
@@ -63,16 +31,16 @@
 		"Manages access control. Creates and modifies tenant roles, invites new tenant members and "
 		"assigns roles to them.",
 	"resources": [
-		"seacat:tenant:access",
-		"seacat:tenant:edit",
-		"seacat:tenant:assign",
-		"seacat:tenant:delete",
-		"seacat:role:access",
-		"seacat:role:edit",
-		"seacat:role:assign",
+		ResourceId.TENANT_ACCESS,
+		ResourceId.TENANT_EDIT,
+		ResourceId.TENANT_ASSIGN,
+		ResourceId.TENANT_DELETE,
+		ResourceId.ROLE_ACCESS,
+		ResourceId.ROLE_EDIT,
+		ResourceId.TENANT_ACCESS,
+		ResourceId.ROLE_ASSIGN,
 	],
 	"propagated": True,
->>>>>>> e4be8c10
 }
 
 
@@ -118,32 +86,7 @@
 
 
 	async def initialize(self, app):
-<<<<<<< HEAD
 		await self._ensure_system_roles()
-
-
-	async def _ensure_system_roles(self):
-		"""
-		Check if all Seacat Auth system roles exist. Create them if they don't.
-		Update them if outdated.
-		"""
-		for role_id, role in SEACAT_AUTH_ROLES.items():
-			L.debug("Checking for system role {!r}".format(role_id))
-			try:
-				existing_role = await self.get(role_id)
-			except KeyError:
-				# Create the role
-				# Do not use the self.create method to bypass the authorization check
-				# TODO: Use SystemSession
-				upsertor = self.StorageService.upsertor(self.RoleCollection, role_id)
-				upsertor.set("managed_by", "seacat-auth")
-				for k, v in role.items():
-					upsertor.set(k, v)
-				await upsertor.execute()
-				L.log(asab.LOG_NOTICE, "System role created.", struct_data={"role_id": role_id})
-				continue
-=======
-		await self._ensure_preset_roles()
 
 
 	async def _ensure_preset_role(self, role_id: str, properties: dict, update: bool = True):
@@ -182,13 +125,12 @@
 		L.log(asab.LOG_NOTICE, "Role updated.", struct_data={"role_id": role_id})
 
 
-	async def _ensure_preset_roles(self):
-		"""
-		Check if all system roles and roles required by configuration exist.
-		Create them if they don't, update them if outdated.
+	async def _ensure_system_roles(self):
+		"""
+		Check if all Seacat Auth system roles exist. Create them if they don't.
+		Update them if outdated.
 		"""
 		await self._ensure_preset_role(SuperuserRoleId, SuperuserRoleProperties)
->>>>>>> e4be8c10
 
 		if self.TenantBaseRole:
 			if not await self._ensure_propagated_role(self.TenantBaseRole):
