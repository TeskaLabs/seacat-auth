import logging
import asab
import asab.contextvars
import asab.web.rest
import asab.web.auth
import asab.web.tenant
import asab.storage.exceptions
import asab.exceptions
import asab.utils

from .... import exceptions
from ....models.const import ResourceId
from . import schema


L = logging.getLogger(__name__)


class RoleHandler(object):
	"""
	Manage roles

	---
	tags: ["Roles"]
	"""
	def __init__(self, app, role_svc):
		self.App = app
		self.RoleService = role_svc

		web_app = app.WebContainer.WebApp
		web_app.router.add_get("/role/*", self.list_global_roles)
		web_app.router.add_get("/role/*/{role_name}", self.get_global_role)
		web_app.router.add_post("/role/*/{role_name}", self.create_global_role)
		web_app.router.add_put("/role/*/{role_name}", self.update_global_role)
		web_app.router.add_delete("/role/*/{role_name}", self.delete_global_role)

		web_app.router.add_get("/role/{tenant}", self.list_roles)
		web_app.router.add_get("/role/{tenant}/{role_name}", self.get_role)
		web_app.router.add_post("/role/{tenant}/{role_name}", self.create_role)
		web_app.router.add_put("/role/{tenant}/{role_name}", self.update_role)
		web_app.router.add_delete("/role/{tenant}/{role_name}", self.delete_role)


	async def list_roles(self, request):
		"""
		List tenant roles

		---
		parameters:
		-	name: p
			in: query
			description: Page number
			schema:
				type: integer
		-	name: i
			in: query
			description: Items per page
			schema:
				type: integer
		-	name: resource
			in: query
			description: Show only roles that contain the specified resource.
			schema:
				type: string
<<<<<<< HEAD
		-	name: assign_cid
			in: query
			description: Include info about what roles are assigned and can be assigned to this credentials ID.
			schema:
				type: string
		"""
		return await self._list_roles(request, tenant_id=None)
=======
		-	name: exclude_global
			in: query
			description: Show only proper tenant roles, without globals.
			schema:
				type: boolean
		"""
		tenant_id = asab.contextvars.Tenant.get()
		return await self._list(request, tenant_id=tenant_id)
>>>>>>> 74833db0


	@asab.web.tenant.allow_no_tenant
	async def list_global_roles(self, request):
		"""
		List global roles

		---
		parameters:
		-	name: p
			in: query
			description: Page number
			schema:
				type: integer
		-	name: i
			in: query
			description: Items per page
			schema:
				type: integer
		-	name: resource
			in: query
			description: Show only roles that contain the specified resource
			schema:
				type: string
<<<<<<< HEAD
				enum:
				- true
		-	name: assign_cid
			in: query
			description: Include info about what roles are assigned and can be assigned to this credentials ID.
			schema:
				type: string
		"""
		tenant_id = asab.contextvars.Tenant.get()
		return await self._list_roles(request, tenant_id=tenant_id)
=======
		"""
		return await self._list(request, tenant_id=None)
>>>>>>> 74833db0


	async def get_role(self, request):
		"""
		Get role detail
		"""
		tenant_id = asab.contextvars.Tenant.get()
		role_id = "{}/{}".format(tenant_id, request.match_info["role_name"])
		return await self._get_role(request, role_id)


	@asab.web.tenant.allow_no_tenant
	async def get_global_role(self, request):
		"""
		Get global role detail
		"""
		role_id = "*/{}".format(request.match_info["role_name"])
		return await self._get_role(request, role_id)


	@asab.web.rest.json_schema_handler(schema.CREATE_ROLE)
	@asab.web.auth.require(ResourceId.ROLE_EDIT)
	async def create_role(self, request, *, json_data):
		"""
		Create a new role

		---
		parameters:
		-	name: copy
			in: query
			description:
				Copy resources and description from a specified existing role.
				Resources non-applicable for the new role will be excluded.
			schema:
				type: string
		"""
		tenant_id = asab.contextvars.Tenant.get()
		role_id = "{}/{}".format(tenant_id, request.match_info["role_name"])
		return await self._create_role(request, role_id, json_data)


	@asab.web.rest.json_schema_handler(schema.CREATE_ROLE)
	@asab.web.auth.require_superuser
	@asab.web.tenant.allow_no_tenant
	async def create_global_role(self, request, *, json_data):
		"""
		Create a new global role

		---
		parameters:
		-	name: copy
			in: query
			description:
				Copy resources and description from a specified existing role.
				Resources non-applicable for the new role will be excluded.
			schema:
				type: string
		"""
		role_id = "*/{}".format(request.match_info["role_name"])
		return await self._create_role(request, role_id, json_data)


	@asab.web.rest.json_schema_handler(schema.UPDATE_ROLE)
	@asab.web.auth.require(ResourceId.ROLE_EDIT)
	async def update_role(self, request, *, json_data):
		"""
		Edit role description and resources
		"""
		tenant_id = asab.contextvars.Tenant.get()
		role_id = "{}/{}".format(tenant_id, request.match_info["role_name"])
		try:
			return await self._update_role(request, role_id, json_data)
		except asab.exceptions.ValidationError as e:
			return asab.web.rest.json_response(
				request,
				{"result": "ERROR", "tech_err": str(e)},
				status=400,
			)


	@asab.web.rest.json_schema_handler(schema.UPDATE_ROLE)
	@asab.web.auth.require_superuser
	@asab.web.tenant.allow_no_tenant
	async def update_global_role(self, request, *, json_data):
		"""
		Edit global role description and resources
		"""
		role_id = "*/{}".format(request.match_info["role_name"])
		try:
			return await self._update_role(request, role_id, json_data)
		except asab.exceptions.ValidationError as e:
			return asab.web.rest.json_response(
				request,
				{"result": "ERROR", "tech_err": str(e)},
				status=400,
			)


	@asab.web.auth.require(ResourceId.ROLE_EDIT)
	async def delete_role(self, request):
		"""
		Delete role
		"""
		tenant_id = asab.contextvars.Tenant.get()
		role_id = "{}/{}".format(tenant_id, request.match_info["role_name"])
		return await self._delete_role(request, role_id)


	@asab.web.auth.require_superuser
	@asab.web.tenant.allow_no_tenant
	async def delete_global_role(self, request):
		"""
		Delete global role
		"""
		role_id = "*/{}".format(request.match_info["role_name"])
		return await self._delete_role(request, role_id)


<<<<<<< HEAD
	async def _list_roles(self, request, tenant_id):
		search = generic.SearchParams(request.query)
		result = await self.RoleService.list_roles(
			tenant_id=tenant_id,
			page=search.Page,
			limit=search.ItemsPerPage,
			name_filter=search.SimpleFilter,
			resource_filter=search.get("resource"),
			assign_cid=search.get("assign_cid"),
=======
	async def _list(self, request, tenant_id):
		result = await self.RoleService.list(
			tenant_id=tenant_id,
			page=int(request.query.get("p", 1)) - 1,
			limit=int(request.query["i"]) if "i" in request.query else None,
			name_filter=request.query.get("f", None),
			resource_filter=request.query.get("aresource", None),
			exclude_global=asab.utils.string_to_boolean(request.query.get("exclude_global", "false"))
>>>>>>> 74833db0
		)
		return asab.web.rest.json_response(request, result)


	async def _get_role(self, request, role_id):
		try:
			result = await self.RoleService.get(role_id)
		except KeyError:
			return asab.web.rest.json_response(
				request,
				{"result": "ERROR", "tech_err": "Role not found."},
				status=404
			)
		return asab.web.rest.json_response(request, result)


	async def _create_role(self, request, role_id, json_data):
		try:
			role_id = await self.RoleService.create(role_id, from_role=request.query.get("copy"), **json_data)
		except exceptions.ResourceNotFoundError as e:
			return asab.web.rest.json_response(request, status=404, data={
				"result": "ERROR",
				"tech_err": "Resource not found.",
				"err_dict": {"resource_id": e.ResourceId},
			})
		except asab.exceptions.Conflict:
			return asab.web.rest.json_response(request, status=409, data={
				"result": "ERROR",
				"tech_err": "Role already exists.",
				"err_dict": {"role_id": role_id},
			})
		return asab.web.rest.json_response(request, {
			"result": "OK",
			"id": role_id
		})


	async def _update_role(self, request, role_id, json_data):
		try:
			result = await self.RoleService.update(
				role_id,
				label=json_data.get("label"),
				description=json_data.get("description"),
				resources_to_set=json_data.get("set"),
				resources_to_add=json_data.get("add"),
				resources_to_remove=json_data.get("del"),
			)
		except exceptions.RoleNotFoundError:
			return asab.web.rest.json_response(request, status=404, data={
				"result": "ERROR", "tech_err": "Role not found."})
		except exceptions.NotEditableError as e:
			return e.json_response(request)
		return asab.web.rest.json_response(request, data={"result": result})


	async def _delete_role(self, request, role_id):
		try:
			result = await self.RoleService.delete(role_id)
		except exceptions.RoleNotFoundError:
			return asab.web.rest.json_response(request, status=404, data={
				"result": "ERROR", "tech_err": "Role not found."})
		except exceptions.NotEditableError as e:
			return e.json_response(request)
		return asab.web.rest.json_response(request, result)<|MERGE_RESOLUTION|>--- conflicted
+++ resolved
@@ -62,24 +62,19 @@
 			description: Show only roles that contain the specified resource.
 			schema:
 				type: string
-<<<<<<< HEAD
+		-	name: exclude_global
+			in: query
+			description: Show only proper tenant roles, without globals.
+			schema:
+				type: boolean
 		-	name: assign_cid
 			in: query
 			description: Include info about what roles are assigned and can be assigned to this credentials ID.
 			schema:
 				type: string
 		"""
-		return await self._list_roles(request, tenant_id=None)
-=======
-		-	name: exclude_global
-			in: query
-			description: Show only proper tenant roles, without globals.
-			schema:
-				type: boolean
-		"""
-		tenant_id = asab.contextvars.Tenant.get()
-		return await self._list(request, tenant_id=tenant_id)
->>>>>>> 74833db0
+		tenant_id = asab.contextvars.Tenant.get()
+		return await self._list_roles(request, tenant_id=tenant_id)
 
 
 	@asab.web.tenant.allow_no_tenant
@@ -104,7 +99,11 @@
 			description: Show only roles that contain the specified resource
 			schema:
 				type: string
-<<<<<<< HEAD
+		-	name: exclude_global
+			in: query
+			description: Show only proper tenant roles, without globals.
+			schema:
+				type: string
 				enum:
 				- true
 		-	name: assign_cid
@@ -113,12 +112,7 @@
 			schema:
 				type: string
 		"""
-		tenant_id = asab.contextvars.Tenant.get()
-		return await self._list_roles(request, tenant_id=tenant_id)
-=======
-		"""
-		return await self._list(request, tenant_id=None)
->>>>>>> 74833db0
+		return await self._list_roles(request, tenant_id=None)
 
 
 	async def get_role(self, request):
@@ -237,26 +231,15 @@
 		return await self._delete_role(request, role_id)
 
 
-<<<<<<< HEAD
 	async def _list_roles(self, request, tenant_id):
-		search = generic.SearchParams(request.query)
 		result = await self.RoleService.list_roles(
-			tenant_id=tenant_id,
-			page=search.Page,
-			limit=search.ItemsPerPage,
-			name_filter=search.SimpleFilter,
-			resource_filter=search.get("resource"),
-			assign_cid=search.get("assign_cid"),
-=======
-	async def _list(self, request, tenant_id):
-		result = await self.RoleService.list(
 			tenant_id=tenant_id,
 			page=int(request.query.get("p", 1)) - 1,
 			limit=int(request.query["i"]) if "i" in request.query else None,
 			name_filter=request.query.get("f", None),
 			resource_filter=request.query.get("aresource", None),
+			assign_cid=request.query.get("assign_cid"),
 			exclude_global=asab.utils.string_to_boolean(request.query.get("exclude_global", "false"))
->>>>>>> 74833db0
 		)
 		return asab.web.rest.json_response(request, result)
 
