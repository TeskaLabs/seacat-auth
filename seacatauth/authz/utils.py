--- conflicted
+++ resolved
@@ -15,19 +15,12 @@
 	"""
 
 	# Add global roles and resources under "*"
-<<<<<<< HEAD
-	authz = {"*": set()}
-	for role in await role_service.get_roles_by_credentials(credentials_id, "*"):
-		authz["*"].update(await role_service.get_role_resources(role))
-	authz["*"] = list(authz["*"])
-=======
 	authz = {}
 	tenant = "*"
 	authz[tenant] = set()
 	for role in await role_service.get_roles_by_credentials(credentials_id, [tenant]):
 		authz[tenant].update(await role_service.get_role_resources(role))
 	authz[tenant] = list(authz[tenant])
->>>>>>> 3ca39e6d
 
 	# Add tenant-specific roles and resources
 	if tenant_service.is_enabled() and tenants is not None:
