--- conflicted
+++ resolved
@@ -194,16 +194,6 @@
 				"count": result.deleted_count
 			})
 
-<<<<<<< HEAD
-	async def delete_expired_sessions(self):
-		delete_ids = []
-		for lsid, login_session in self.LoginSessions.items():
-			if login_session.ExpiresAt <= datetime.datetime.utcnow():
-				delete_ids.append(lsid)
-		for lsid in delete_ids:
-			await self.delete_login_session(lsid)
-=======
->>>>>>> eb5c3ffd
 
 	async def prepare_login_descriptors(self, credentials_id, request_headers, login_preferences=None):
 		return await self._prepare_login_descriptors(
