--- conflicted
+++ resolved
@@ -361,16 +361,9 @@
 		Direct authentication for M2M access (without login sessions)
 		This is NOT OpenIDConnect/OAuth2 compliant!
 		"""
-<<<<<<< HEAD
-		# TODO: Get tenant, scope and other necessary OIDC info from credentials or client
-		# Add all assigned tenants
-		scope = frozenset(["userinfo:*", "tenant:*"])
-		tenants = await self.TenantService.get_tenants_by_scope(scope, credentials_id, has_access_to_all_tenants=False)
-=======
 		# TODO: Get tenant, scope and other necessary OIDC info from credentials
 		tenants = None
-		scope = frozenset(["profile", "email", "phone"])
->>>>>>> 001a5870
+		scope = frozenset(["tenant:*", "profile", "email"])
 
 		session_builders = [
 			await credentials_session_builder(self.CredentialsService, credentials_id, scope),
