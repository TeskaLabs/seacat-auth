--- conflicted
+++ resolved
@@ -97,7 +97,6 @@
 		- Store the login data in a new LoginSession object
 		- Respond with login session ID, encryption key and available login descriptors
 		"""
-		print(json_data)
 		key = jwcrypto.jwk.JWK.from_json(await request.read())
 		ident = json_data.get("ident")
 		login_session_id = json_data.get("lsid")
@@ -121,17 +120,6 @@
 			# TODO: This option should be moved to client config or removed completely
 			login_preferences = query_dict.get("ldid")
 
-<<<<<<< HEAD
-		login_session = await self.AuthenticationService.prepare_seacat_login(
-			ident=ident,
-			client_public_key=key.get_op_key("encrypt"),
-			request_headers=request.headers,
-			login_dict=login_dict,
-			login_preferences=login_preferences
-		)
-		if login_session is None:
-			login_session = await self.AuthenticationService.prepare_fake_login(
-=======
 		if login_session_id:
 			login_session = await self.AuthenticationService.get_login_session(login_session_id)
 		else:
@@ -149,19 +137,10 @@
 		except exceptions.LoginPrologueDeniedError:
 			login_session = await self.AuthenticationService.prepare_failed_seacat_login(
 				login_session=login_session,
->>>>>>> 8355a539
 				ident=ident,
 				client_public_key=key.get_op_key("encrypt")
 			)
 
-<<<<<<< HEAD
-		key = jwcrypto.jwk.JWK.from_pyca(login_session.PublicKey)
-
-		response = {
-			'lsid': login_session.Id,
-			'lds': [descriptor.serialize() for descriptor in login_session.LoginDescriptors],
-			'key': key.export_public(as_dict=True),
-=======
 		key = jwcrypto.jwk.JWK.from_pyca(login_session.SeacatLogin.ServerPublicKey)
 
 		response = {
@@ -170,7 +149,6 @@
 				descriptor.serialize()
 				for descriptor in login_session.SeacatLogin.LoginDescriptors],
 			"key": key.export_public(as_dict=True),
->>>>>>> 8355a539
 		}
 		return asab.web.rest.json_response(request, response)
 
@@ -247,11 +225,7 @@
 			)
 
 		# If there already is a root session with the same credentials ID, refresh it instead of creating a new one
-<<<<<<< HEAD
-		if request.Session is not None and request.Session.Credentials.Id == login_session.CredentialsId:
-=======
 		if request.Session is not None and request.Session.Credentials.Id == login_session.SeacatLogin.CredentialsId:
->>>>>>> 8355a539
 			root_session = request.Session
 		else:
 			root_session = None
@@ -334,11 +308,7 @@
 		return response
 
 
-<<<<<<< HEAD
-	async def smslogin(self, request):
-=======
 	async def prepare_smslogin_challenge(self, request):
->>>>>>> 8355a539
 		"""
 		Generate a one-time passcode and send it via SMS
 		"""
@@ -372,11 +342,7 @@
 		return aiohttp.web.Response(body=login_session.encrypt(body))
 
 
-<<<<<<< HEAD
-	async def webauthn_login(self, request):
-=======
 	async def prepare_webauthn_login_challenge(self, request):
->>>>>>> 8355a539
 		"""
 		Initialize WebAuthn challenge and return WebAuthn authentication options object
 		"""
