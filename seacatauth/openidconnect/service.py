import datetime
import json
import base64
import logging
import typing

import asab
import asab.web.rest
import asab.exceptions

import aiohttp.web
import urllib.parse
import jwcrypto.jwt
import jwcrypto.jwk
import jwcrypto.jws

from ..generic import add_params_to_url_query
from ..session.adapter import SessionAdapter
from .. import exceptions
from . import pkce
from ..authz import build_credentials_authz

#

L = logging.getLogger(__name__)

#

# TODO: Use JWA algorithms?


class AuthorizationCode:
	TokenType = "oac"
	ByteLength = asab.Config.getint("openidconnect", "authorization_code_length")
	Expiration = asab.Config.getseconds("openidconnect", "authorization_code_expiration")


class AccessToken:
	TokenType = "oat"
	ByteLength = asab.Config.getint("openidconnect", "access_token_length")
	Expiration = asab.Config.getseconds("openidconnect", "access_token_expiration")


class RefreshToken:
	TokenType = "ort"
	ByteLength = asab.Config.getint("openidconnect", "refresh_token_length")
	Expiration = asab.Config.getseconds("openidconnect", "refresh_token_expiration")


class OpenIdConnectService(asab.Service):

	# Bearer token Regex is based on RFC 6750
	# The OAuth 2.0 Authorization Framework: Bearer Token Usage
	# Chapter 2.1. Authorization Request Header Field
	AuthorizePath = "/openidconnect/authorize"
	TokenPath = "/openidconnect/token"
	TokenRevokePath = "/openidconnect/token/revoke"
	UserInfoPath = "/openidconnect/userinfo"
	JwksPath = "/openidconnect/public_keys"
	EndSessionPath = "/openidconnect/logout"

	def __init__(self, app, service_name="seacatauth.OpenIdConnectService"):
		super().__init__(app, service_name)
		self.StorageService = app.get_service("asab.StorageService")
		self.SessionService = app.get_service("seacatauth.SessionService")
		self.TokenService = app.get_service("seacatauth.SessionTokenService")
		self.CredentialsService = app.get_service("seacatauth.CredentialsService")
		self.ClientService = app.get_service("seacatauth.ClientService")
		self.TenantService = app.get_service("seacatauth.TenantService")
		self.RBACService = app.get_service("seacatauth.RBACService")
		self.RoleService = app.get_service("seacatauth.RoleService")
		self.LastActivityService = app.get_service("seacatauth.LastActivityService")
		self.PKCE = pkce.PKCE()  # TODO: Restructure. This is OAuth, but not OpenID Connect!

		self.PublicApiBaseUrl = app.PublicOpenIdConnectApiUrl

		self.BearerRealm = asab.Config.get("openidconnect", "bearer_realm")

		# The Issuer value must be an URL, such that when "/.well-known/openid-configuration" is appended to it,
		# we obtain a valid URL containing the issuer's OpenID configuration metadata.
		# (https://www.rfc-editor.org/rfc/rfc8414#section-3)
		self.Issuer = asab.Config.get("openidconnect", "issuer", fallback=None)
		if self.Issuer is not None:
			parsed = urllib.parse.urlparse(self.Issuer)
			if parsed.scheme != "https" or parsed.query != "" or parsed.fragment != "":
				raise ValueError(
					"OpenID Connect issuer must be a URL that uses the 'https' scheme "
					"and has no query or fragment components.")
		else:
			# Default fallback option
			self.Issuer = self.PublicApiBaseUrl.rstrip("/")

		self.DisableRedirectUriValidation = asab.Config.getboolean(
			"openidconnect", "_disable_redirect_uri_validation", fallback=False)
		if self.DisableRedirectUriValidation:
			# This is a dev-only option
			L.warning("Redirect URI validation in OpenID Authorize requests is disabled.")

		# TODO: Derive the private key
		self.PrivateKey = app.PrivateKey

		self.JSONDumper = asab.web.rest.json.JSONDumper(pretty=False)


	async def refresh_session(
		self,
		session: SessionAdapter,
		requested_scope: typing.Optional[typing.Iterable] = None,
		expires_in: float | None = None,
	):
		"""
		Update/rebuild the session according to its authorization parameters

		@param session:
		@param track_id:
		@return:
		"""
		# Get parent session
		root_session = await self.SessionService.get(session.Session.ParentSessionId)

		# Check that the requested scope is a subset of granted scope
		if requested_scope is not None:
			requested_scope = set(requested_scope)
			unauthorized_scope = requested_scope - set(session.OAuth2.Scope)
			if len(unauthorized_scope) > 0:
				raise exceptions.AccessDeniedError(
					"Client requested unauthorized scope.",
					subject=session.OAuth2.ClientId,
					resource=unauthorized_scope
				)
			granted_scope = requested_scope
		else:
			granted_scope = session.OAuth2.Scope

		# TODO: Differentiate between the scope granted at authorization time and the sub-scope requested for this token

		# Exclude critical resource grants from impersonated sessions
		if root_session.Authentication.ImpersonatorSessionId is not None:
			exclude_resources = {"authz:superuser", "authz:impersonate"}
		else:
			exclude_resources = set()

		# Authorize tenant
		authz = await build_credentials_authz(
			self.TenantService, self.RoleService, root_session.Credentials.Id,
			tenants=None,
			exclude_resources=exclude_resources
		)
		authorized_tenant = await self.get_accessible_tenant_from_scope(
			granted_scope, root_session.Credentials.Id,
			has_access_to_all_tenants=self.RBACService.can_access_all_tenants(authz)
		)

<<<<<<< HEAD
		session_builders = [
			await credentials_session_builder(self.CredentialsService, root_session.Credentials.Id, session.OAuth2.Scope),
			await authz_session_builder(
				tenant_service=self.TenantService,
				role_service=self.RoleService,
				credentials_id=root_session.Credentials.Id,
				tenants=[authorized_tenant] if authorized_tenant else None,
				exclude_resources=exclude_resources,
			)
		]

		if "profile" in granted_scope or "userinfo:authn" in granted_scope or "userinfo:*" in granted_scope:
			authentication_service = self.App.get_service("seacatauth.AuthenticationService")
			external_login_service = self.App.get_service("seacatauth.ExternalLoginService")
			available_factors = await authentication_service.get_eligible_factors(root_session.Credentials.Id)
			available_external_logins = {
				result["t"]: result["s"]
				for result in await external_login_service.list_external_accounts(root_session.Credentials.Id)
			}
			session_builders.append([
				(SessionAdapter.FN.Authentication.AvailableFactors, available_factors),
				(SessionAdapter.FN.Authentication.ExternalLoginOptions, available_external_logins),
			])

		if "batman" in granted_scope:
			batman_service = self.App.get_service("seacatauth.BatmanService")
			password = batman_service.generate_password(root_session.Credentials.Id)
			username = root_session.Credentials.Username
			basic_auth = base64.b64encode("{}:{}".format(username, password).encode("ascii"))
			session_builders.append([
				(SessionAdapter.FN.Batman.Token, basic_auth),
			])

		session_builders.append(((SessionAdapter.FN.OAuth2.Scope, granted_scope),))
=======
		session_builders = await self.SessionService.build_client_session(
			root_session,
			client_id=session.OAuth2.ClientId,
			scope=granted_scope,
			tenants=[authorized_tenant] if authorized_tenant else None,
			nonce=session.OAuth2.Nonce,
			redirect_uri=session.OAuth2.RedirectUri,
		)
>>>>>>> 991017da

		if expires_in:
			expiration = datetime.datetime.now(datetime.UTC) + datetime.timedelta(seconds=expires_in)
			session_builders.append(((SessionAdapter.FN.Session.Expiration, expiration),))

		session = await self.SessionService.update_session(session.SessionId, session_builders)

		return session


	async def get_session_by_id_token(self, token_value):
		try:
			token = jwcrypto.jwt.JWT(jwt=token_value, key=self.PrivateKey)
		except jwcrypto.jwt.JWTExpired:
			L.warning("ID token expired")
			return None
		except jwcrypto.jws.InvalidJWSSignature:
			L.error("Invalid ID token signature")
			return None

		try:
			data_dict = json.loads(token.claims)
			session_id = data_dict["sid"]
		except ValueError:
			L.error("Cannot read ID token claims")
			return None
		except KeyError:
			L.error("ID token claims do not contain 'sid'")
			return None

		try:
			session = await self.SessionService.get(session_id)
		except exceptions.SessionNotFoundError:
			L.error("Session associated with ID token not found", struct_data={"sid": session_id})
			return None

		return session


	def check_access_token(self, bearer_token):
		# TODO: this is not implemented
		L.error("check_access_token is not implemented", struct_data={"bearer": bearer_token})
		return aiohttp.web.HTTPNotImplemented()


	async def create_oidc_session(
		self, root_session, client_id, scope,
		nonce=None,
		redirect_uri=None,
		tenants=None,
		requested_expiration=None
	):
<<<<<<< HEAD
		# TODO: Choose builders based on scope
		# Make sure dangerous resources are removed from impersonated sessions
		if root_session.Authentication.ImpersonatorSessionId is not None:
			exclude_resources = {"authz:superuser", "authz:impersonate"}
		else:
			exclude_resources = set()

		session_builders = [
			await credentials_session_builder(self.CredentialsService, root_session.Credentials.Id, scope),
			await authz_session_builder(
				tenant_service=self.TenantService,
				role_service=self.RoleService,
				credentials_id=root_session.Credentials.Id,
				tenants=tenants,
				exclude_resources=exclude_resources,
			)
		]

		if "profile" in scope or "userinfo:authn" in scope or "userinfo:*" in scope:
			authentication_service = self.App.get_service("seacatauth.AuthenticationService")
			external_login_service = self.App.get_service("seacatauth.ExternalLoginService")
			available_factors = await authentication_service.get_eligible_factors(root_session.Credentials.Id)
			available_external_logins = {
				result["t"]: result["s"]
				for result in await external_login_service.list_external_accounts(root_session.Credentials.Id)
			}
			session_builders.append([
				(SessionAdapter.FN.Authentication.LoginDescriptor, root_session.Authentication.LoginDescriptor),
				(SessionAdapter.FN.Authentication.LoginFactors, root_session.Authentication.LoginFactors),
				(SessionAdapter.FN.Authentication.AvailableFactors, available_factors),
				(SessionAdapter.FN.Authentication.ExternalLoginOptions, available_external_logins),
			])

		if "batman" in scope:
			batman_service = self.App.get_service("seacatauth.BatmanService")
			password = batman_service.generate_password(root_session.Credentials.Id)
			username = root_session.Credentials.Username
			basic_auth = base64.b64encode("{}:{}".format(username, password).encode("ascii"))
			session_builders.append([
				(SessionAdapter.FN.Batman.Token, basic_auth),
			])

		session_builders.append(oauth2_session_builder(client_id, scope, nonce, redirect_uri=redirect_uri))

		# Obtain Track ID if there is any in the root session
		if root_session.TrackId is not None:
			session_builders.append(((SessionAdapter.FN.Session.TrackId, root_session.TrackId),))

		# Transfer impersonation data
		if root_session.Authentication.ImpersonatorSessionId is not None:
			session_builders.append((
				(
					SessionAdapter.FN.Authentication.ImpersonatorSessionId,
					root_session.Authentication.ImpersonatorSessionId
				),
				(
					SessionAdapter.FN.Authentication.ImpersonatorCredentialsId,
					root_session.Authentication.ImpersonatorCredentialsId
				),
			))

=======
		session_builders = await self.SessionService.build_client_session(
			root_session,
			client_id,
			scope=scope,
			tenants=tenants,
			nonce=nonce,
			redirect_uri=redirect_uri
		)
>>>>>>> 991017da
		session = await self.SessionService.create_session(
			session_type="openidconnect",
			parent_session_id=root_session.SessionId,
			expiration=requested_expiration,
			session_builders=session_builders,
		)
		return session


	async def create_anonymous_oidc_session(
		self, anonymous_cid: str, client_dict: dict, scope: list,
		track_id: bytes = None,
		tenants: list = None,
		redirect_uri: list = None,
		from_info=None,
	):
		session = await self.SessionService.Algorithmic.create_anonymous_session(
			created_at=datetime.datetime.now(datetime.timezone.utc),
			track_id=track_id,
			client_dict=client_dict,
			scope=scope,
			redirect_uri=redirect_uri,
		)

		session.OAuth2.AccessToken = self.SessionService.Algorithmic.serialize(session)
		return session


	async def build_userinfo(self, session):
		otp_service = self.App.get_service("seacatauth.OTPService")

		userinfo = {
			"iss": self.Issuer,
			"sub": session.Credentials.Id,  # The sub (subject) Claim MUST always be returned in the UserInfo Response.
			"iat": session.ModifiedAt,  # "Issued-at" corresponds to the timestamp when the session was last updated
			"sid": session.SessionId,
		}

		if session.Session.Expiration is not None:
			userinfo["exp"] = session.Session.Expiration

		if session.Session.ParentSessionId is not None:
			userinfo["psid"] = session.Session.ParentSessionId

		if session.OAuth2.ClientId is not None:
			# aud indicates who is allowed to consume the token
			# azp indicates who is allowed to present it
			userinfo["aud"] = session.OAuth2.ClientId
			userinfo["azp"] = session.OAuth2.ClientId

		if session.OAuth2.Scope is not None:
			userinfo["scope"] = session.OAuth2.Scope

		if session.OAuth2.Nonce is not None:
			userinfo["nonce"] = session.OAuth2.Nonce

		if session.Credentials.Username is not None:
			userinfo["preferred_username"] = session.Credentials.Username
			userinfo["username"] = session.Credentials.Username  # BACK-COMPAT, remove after 2023-01-31

		if session.Credentials.Email is not None:
			userinfo["email"] = session.Credentials.Email

		if session.Credentials.Phone is not None:
			userinfo["phone_number"] = session.Credentials.Phone
			userinfo["phone"] = session.Credentials.Phone  # BACK-COMPAT, remove after 2023-01-31

		if session.Credentials.CustomData is not None:
			userinfo["custom"] = session.Credentials.CustomData

		if session.Credentials.ModifiedAt is not None:
			userinfo["updated_at"] = session.Credentials.ModifiedAt

		if session.Credentials.CreatedAt is not None:
			userinfo["created_at"] = session.Credentials.CreatedAt

		if session.is_anonymous():
			userinfo["anonymous"] = True

		if session.TrackId is not None:
			track_id_hex = session.TrackId.hex()
			track_id = "{}-{}-{}-{}-{}".format(
				track_id_hex[:8],
				track_id_hex[8:12],
				track_id_hex[12:16],
				track_id_hex[16:20],
				track_id_hex[20:],)
			userinfo["track_id"] = track_id

		if session.Authentication.ImpersonatorSessionId:
			userinfo["impersonator_sid"] = session.Authentication.ImpersonatorSessionId
			userinfo["impersonator_cid"] = session.Authentication.ImpersonatorCredentialsId

		if await otp_service.has_activated_totp(session.Credentials.Id):
			userinfo["totp_set"] = True

		if session.Authentication.AvailableFactors is not None:
			userinfo["available_factors"] = session.Authentication.AvailableFactors

		if session.Authentication.LoginDescriptor is not None:
			userinfo["ldid"] = session.Authentication.LoginDescriptor
		if session.Authentication.LoginFactors is not None:
			userinfo["factors"] = session.Authentication.LoginFactors

		# List enabled external login providers
		if session.Authentication.ExternalLoginOptions is not None:
			userinfo["external_login_enabled"] = [
				account_type
				for account_type, account_id in session.Authentication.ExternalLoginOptions.items()
				if len(account_id) > 0
			]

		if session.Authorization.Authz is not None:
			userinfo["resources"] = session.Authorization.Authz

		if session.Authorization.AssignedTenants is not None:
			userinfo["tenants"] = session.Authorization.AssignedTenants

		# TODO: Last password change

		# RFC 7519 states that the exp and iat claim values must be NumericDate values
		# Convert ALL datetimes to UTC timestamps for consistency
		for k, v in userinfo.items():
			if isinstance(v, datetime.datetime):
				userinfo[k] = int(v.timestamp())

		return userinfo


	async def issue_id_token(self, session, expires_in: float | None = None):
		"""
		Wrap authentication data and userinfo in a JWT token
		"""
		header = {
			"alg": "ES256",  # TODO: This should be mapped from key_type and key_curve
			"typ": "JWT",
			"kid": self.PrivateKey.key_id,
		}

		# TODO: ID token should always contain info about "what happened during authentication"
		#   User info is optional and its parts should be included (or not) based on SCOPE
		payload = await self.build_userinfo(session)

		payload["iat"] = int(datetime.datetime.now(datetime.UTC).timestamp())
		if expires_in:
			payload["exp"] = int(
				(datetime.datetime.now(datetime.UTC) + datetime.timedelta(seconds=expires_in)).timestamp())

		token = jwcrypto.jwt.JWT(
			header=header,
			claims=self.JSONDumper(payload)
		)
		token.make_signed_token(self.PrivateKey)
		id_token = token.serialize()

		return id_token


	async def authorize_tenants_by_scope(self, scope, session, client_id):
		has_access_to_all_tenants = self.RBACService.has_resource_access(
			session.Authorization.Authz, tenant=None, requested_resources=["authz:superuser"]) \
			or self.RBACService.has_resource_access(
			session.Authorization.Authz, tenant=None, requested_resources=["authz:tenant:access"])
		try:
			tenants = await self.TenantService.get_tenants_by_scope(
				scope, session.Credentials.Id, has_access_to_all_tenants)
		except exceptions.TenantNotFoundError as e:
			L.error("Tenant not found", struct_data={"tenant": e.Tenant})
			raise exceptions.AccessDeniedError(subject=session.Credentials.Id)
		except exceptions.TenantAccessDeniedError as e:
			L.error("Tenant access denied", struct_data={"tenant": e.Tenant, "cid": session.Credentials.Id})
			raise exceptions.AccessDeniedError(subject=session.Credentials.Id)
		except exceptions.NoTenantsError:
			L.error("Tenant access denied", struct_data={"cid": session.Credentials.Id})
			raise exceptions.AccessDeniedError(subject=session.Credentials.Id)

		return tenants


	def build_authorize_uri(self, client_dict: dict, **query_params):
		"""
		Check if the client has a registered OAuth Authorize URI. If not, use the default.
		Extend the URI with query parameters.
		"""
		# TODO: This should be removed. There must be only one authorize endpoint.
		authorize_uri = client_dict.get("authorize_uri")
		if authorize_uri is None:
			authorize_uri = "{}{}".format(self.PublicApiBaseUrl, self.AuthorizePath.lstrip("/"))
		return add_params_to_url_query(authorize_uri, **{k: v for k, v in query_params.items() if v is not None})


	async def revoke_token(self, token, token_type_hint=None):
		"""
		Invalidate a valid token. Currently only access_token type is supported.
		"""
		try:
			session: SessionAdapter = await self.get_session_by_access_token(token)
		except exceptions.SessionNotFoundError:
			return

		await self.SessionService.delete(session.SessionId)


	async def get_accessible_tenant_from_scope(
		self,
		scope: typing.Iterable,
		credentials_id: str,
		has_access_to_all_tenants: bool = False
	):
		"""
		Extract tenants from requested scope and return the first accessible one.
		"""
		try:
			tenants: set = await self.TenantService.get_tenants_by_scope(
				scope, credentials_id, has_access_to_all_tenants)
		except exceptions.TenantNotFoundError as e:
			L.error("Tenant not found", struct_data={"tenant": e.Tenant})
			raise exceptions.AccessDeniedError(subject=credentials_id)
		except exceptions.TenantAccessDeniedError as e:
			L.error("Tenant access denied", struct_data={"tenant": e.Tenant, "cid": credentials_id})
			raise exceptions.AccessDeniedError(subject=credentials_id)
		except exceptions.NoTenantsError:
			L.error("Tenant access denied", struct_data={"cid": credentials_id})
			raise exceptions.AccessDeniedError(subject=credentials_id)

		if tenants:
			return tenants.pop()
		else:
			return None


	async def create_authorization_code(
		self, session: SessionAdapter,
		code_challenge: str | None = None,
		code_challenge_method: str | None = None,
	) -> str:
		"""
		Create OAuth2 authorization code

		@param session: Session
		@param code_challenge: PKCE challenge string
		@param code_challenge_method: PKCE verification method
		@return: Base64-encoded token value
		"""
		if session.is_algorithmic():
			raw_value = await self.TokenService.create(
				token_length=AuthorizationCode.ByteLength,
				token_type=AuthorizationCode.TokenType,
				session_id=self.SessionService.Algorithmic.serialize(session),
				expiration=AuthorizationCode.Expiration,
				is_session_algorithmic=True,
				cc=code_challenge,
				ccm=code_challenge_method,
			)
		else:
			raw_value = await self.TokenService.create(
				token_length=AuthorizationCode.ByteLength,
				token_type=AuthorizationCode.TokenType,
				session_id=session.SessionId,
				expiration=AuthorizationCode.Expiration,
				is_session_algorithmic=False,
				cc=code_challenge,
				ccm=code_challenge_method,
			)
		return base64.urlsafe_b64encode(raw_value).decode("ascii")


	async def create_access_token(self, session: SessionAdapter) -> typing.Tuple[str, float]:
		"""
		Create OAuth2 access token

		@param session: Target session
		@return: Base64-encoded token and its expiration
		"""
		client = await self.ClientService.get(session.OAuth2.ClientId)
		expires_in = client.get("session_expiration") or AccessToken.Expiration
		raw_value = await self.TokenService.create(
			token_length=AccessToken.ByteLength,
			token_type=AccessToken.TokenType,
			session_id=session.SessionId,
			expiration=expires_in,
			is_session_algorithmic=session.is_algorithmic(),
		)
		return base64.urlsafe_b64encode(raw_value).decode("ascii"), expires_in


	async def create_refresh_token(self, session: SessionAdapter) -> typing.Tuple[str, float]:
		"""
		Create OAuth2 refresh token

		@param session: Target session
		@return: Base64-encoded token value
		"""
		assert not session.is_algorithmic()
		expires_in = RefreshToken.Expiration
		raw_value = await self.TokenService.create(
			token_length=RefreshToken.ByteLength,
			token_type=RefreshToken.TokenType,
			session_id=session.SessionId,
			expiration=RefreshToken.Expiration,
		)
		return base64.urlsafe_b64encode(raw_value).decode("ascii"), expires_in


	async def get_session_by_authorization_code(self, code, code_verifier: str | None = None):
		"""
		Retrieve session by its temporary authorization code.
		"""
		token_bytes = base64.urlsafe_b64decode(code.encode("ascii"))
		token_data = await self.TokenService.get(token_bytes, token_type=AuthorizationCode.TokenType)
		if "cc" in token_data:
			self.PKCE.evaluate_code_challenge(
				code_challenge_method=token_data["ccm"],
				code_challenge=token_data["cc"],
				code_verifier=code_verifier)
		if token_data.get("sa"):
			# Session is algorithmic (self-encoded token)
			algo_token = self.StorageService.aes_decrypt(token_data["sid"])
			return await self.SessionService.Algorithmic.deserialize(algo_token.decode("ascii"))
		else:
			# Session is in the DB
			return await self.SessionService.get(token_data["sid"])


	async def get_session_by_access_token(self, token_value: str):
		"""
		Retrieve session by its access token.
		"""
		token_bytes = base64.urlsafe_b64decode(token_value.encode("ascii"))
		try:
			token_data = await self.TokenService.get(token_bytes, token_type=AccessToken.TokenType)
		except KeyError:
			raise exceptions.SessionNotFoundError("Invalid or expired access token")
		try:
			session = await self.SessionService.get(token_data["sid"])
		except KeyError:
			L.error("Integrity error: Access token points to a nonexistent session.", struct_data={
				"sid": token_data["sid"]})
			await self.TokenService.delete(token_bytes)
			raise exceptions.SessionNotFoundError("Access token points to a nonexistent session")

		return session


	async def get_session_by_refresh_token(self, token_value: str):
		"""
		Retrieve session by its refresh token.
		"""
		token_bytes = base64.urlsafe_b64decode(token_value.encode("ascii"))
		try:
			token_data = await self.TokenService.get(token_bytes, token_type=RefreshToken.TokenType)
		except KeyError:
			raise exceptions.SessionNotFoundError("Invalid or expired access token")
		try:
			session = await self.SessionService.get(token_data["sid"])
		except KeyError:
			L.error("Integrity error: Refresh token points to a nonexistent session.", struct_data={
				"sid": token_data["sid"]})
			await self.TokenService.delete(token_bytes)
			raise exceptions.SessionNotFoundError("Refresh token points to a nonexistent session")

		return session


	async def delete_authorization_code(self, code: str):
		"""
		Delete temporary authorization code.
		"""
		token_bytes = base64.urlsafe_b64decode(code.encode("ascii"))
		await self.TokenService.delete(token_bytes)<|MERGE_RESOLUTION|>--- conflicted
+++ resolved
@@ -151,42 +151,6 @@
 			has_access_to_all_tenants=self.RBACService.can_access_all_tenants(authz)
 		)
 
-<<<<<<< HEAD
-		session_builders = [
-			await credentials_session_builder(self.CredentialsService, root_session.Credentials.Id, session.OAuth2.Scope),
-			await authz_session_builder(
-				tenant_service=self.TenantService,
-				role_service=self.RoleService,
-				credentials_id=root_session.Credentials.Id,
-				tenants=[authorized_tenant] if authorized_tenant else None,
-				exclude_resources=exclude_resources,
-			)
-		]
-
-		if "profile" in granted_scope or "userinfo:authn" in granted_scope or "userinfo:*" in granted_scope:
-			authentication_service = self.App.get_service("seacatauth.AuthenticationService")
-			external_login_service = self.App.get_service("seacatauth.ExternalLoginService")
-			available_factors = await authentication_service.get_eligible_factors(root_session.Credentials.Id)
-			available_external_logins = {
-				result["t"]: result["s"]
-				for result in await external_login_service.list_external_accounts(root_session.Credentials.Id)
-			}
-			session_builders.append([
-				(SessionAdapter.FN.Authentication.AvailableFactors, available_factors),
-				(SessionAdapter.FN.Authentication.ExternalLoginOptions, available_external_logins),
-			])
-
-		if "batman" in granted_scope:
-			batman_service = self.App.get_service("seacatauth.BatmanService")
-			password = batman_service.generate_password(root_session.Credentials.Id)
-			username = root_session.Credentials.Username
-			basic_auth = base64.b64encode("{}:{}".format(username, password).encode("ascii"))
-			session_builders.append([
-				(SessionAdapter.FN.Batman.Token, basic_auth),
-			])
-
-		session_builders.append(((SessionAdapter.FN.OAuth2.Scope, granted_scope),))
-=======
 		session_builders = await self.SessionService.build_client_session(
 			root_session,
 			client_id=session.OAuth2.ClientId,
@@ -195,7 +159,6 @@
 			nonce=session.OAuth2.Nonce,
 			redirect_uri=session.OAuth2.RedirectUri,
 		)
->>>>>>> 991017da
 
 		if expires_in:
 			expiration = datetime.datetime.now(datetime.UTC) + datetime.timedelta(seconds=expires_in)
@@ -248,69 +211,6 @@
 		tenants=None,
 		requested_expiration=None
 	):
-<<<<<<< HEAD
-		# TODO: Choose builders based on scope
-		# Make sure dangerous resources are removed from impersonated sessions
-		if root_session.Authentication.ImpersonatorSessionId is not None:
-			exclude_resources = {"authz:superuser", "authz:impersonate"}
-		else:
-			exclude_resources = set()
-
-		session_builders = [
-			await credentials_session_builder(self.CredentialsService, root_session.Credentials.Id, scope),
-			await authz_session_builder(
-				tenant_service=self.TenantService,
-				role_service=self.RoleService,
-				credentials_id=root_session.Credentials.Id,
-				tenants=tenants,
-				exclude_resources=exclude_resources,
-			)
-		]
-
-		if "profile" in scope or "userinfo:authn" in scope or "userinfo:*" in scope:
-			authentication_service = self.App.get_service("seacatauth.AuthenticationService")
-			external_login_service = self.App.get_service("seacatauth.ExternalLoginService")
-			available_factors = await authentication_service.get_eligible_factors(root_session.Credentials.Id)
-			available_external_logins = {
-				result["t"]: result["s"]
-				for result in await external_login_service.list_external_accounts(root_session.Credentials.Id)
-			}
-			session_builders.append([
-				(SessionAdapter.FN.Authentication.LoginDescriptor, root_session.Authentication.LoginDescriptor),
-				(SessionAdapter.FN.Authentication.LoginFactors, root_session.Authentication.LoginFactors),
-				(SessionAdapter.FN.Authentication.AvailableFactors, available_factors),
-				(SessionAdapter.FN.Authentication.ExternalLoginOptions, available_external_logins),
-			])
-
-		if "batman" in scope:
-			batman_service = self.App.get_service("seacatauth.BatmanService")
-			password = batman_service.generate_password(root_session.Credentials.Id)
-			username = root_session.Credentials.Username
-			basic_auth = base64.b64encode("{}:{}".format(username, password).encode("ascii"))
-			session_builders.append([
-				(SessionAdapter.FN.Batman.Token, basic_auth),
-			])
-
-		session_builders.append(oauth2_session_builder(client_id, scope, nonce, redirect_uri=redirect_uri))
-
-		# Obtain Track ID if there is any in the root session
-		if root_session.TrackId is not None:
-			session_builders.append(((SessionAdapter.FN.Session.TrackId, root_session.TrackId),))
-
-		# Transfer impersonation data
-		if root_session.Authentication.ImpersonatorSessionId is not None:
-			session_builders.append((
-				(
-					SessionAdapter.FN.Authentication.ImpersonatorSessionId,
-					root_session.Authentication.ImpersonatorSessionId
-				),
-				(
-					SessionAdapter.FN.Authentication.ImpersonatorCredentialsId,
-					root_session.Authentication.ImpersonatorCredentialsId
-				),
-			))
-
-=======
 		session_builders = await self.SessionService.build_client_session(
 			root_session,
 			client_id,
@@ -319,7 +219,6 @@
 			nonce=nonce,
 			redirect_uri=redirect_uri
 		)
->>>>>>> 991017da
 		session = await self.SessionService.create_session(
 			session_type="openidconnect",
 			parent_session_id=root_session.SessionId,
