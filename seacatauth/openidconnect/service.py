import datetime
import json
import base64
import secrets
import logging

import asab
import asab.web.rest
import asab.exceptions

import aiohttp.web
import urllib.parse
import jwcrypto.jwt
import jwcrypto.jwk
import jwcrypto.jws

from ..generic import add_params_to_url_query
from ..session import SessionAdapter
from ..session import (
	credentials_session_builder,
	authz_session_builder,
)
from .session import oauth2_session_builder
from ..audit import AuditCode
from .. import exceptions
from . import pkce, authentication

from ..events import EventTypes

#

L = logging.getLogger(__name__)

#

# TODO: Use JWA algorithms?


class OpenIdConnectService(asab.Service):

	# Bearer token Regex is based on RFC 6750
	# The OAuth 2.0 Authorization Framework: Bearer Token Usage
	# Chapter 2.1. Authorization Request Header Field
	AuthorizationCodeCollection = "ac"
	AuthorizePath = "/openidconnect/authorize"
	TokenPath = "/openidconnect/token"
	TokenRevokePath = "/openidconnect/token/revoke"
	UserInfoPath = "/openidconnect/userinfo"
	JwksPath = "/openidconnect/public_keys"
	EndSessionPath = "/openidconnect/logout"

	def __init__(self, app, service_name="seacatauth.OpenIdConnectService"):
		super().__init__(app, service_name)
		self.StorageService = app.get_service("asab.StorageService")
		self.SessionService = app.get_service("seacatauth.SessionService")
		self.CredentialsService = app.get_service("seacatauth.CredentialsService")
		self.ClientService = app.get_service("seacatauth.ClientService")
		self.TenantService = app.get_service("seacatauth.TenantService")
		self.RBACService = app.get_service("seacatauth.RBACService")
		self.RoleService = app.get_service("seacatauth.RoleService")
		self.AuditService = app.get_service("seacatauth.AuditService")
		self.PKCE = pkce.PKCE()
		self.Authentication = authentication.Authentication(app)

		self.PublicApiBaseUrl = app.PublicOpenIdConnectApiUrl

		self.BearerRealm = asab.Config.get("openidconnect", "bearer_realm")

		# The Issuer value must be an URL, such that when "/.well-known/openid-configuration" is appended to it,
		# we obtain a valid URL containing the issuer's OpenID configuration metadata.
		# (https://www.rfc-editor.org/rfc/rfc8414#section-3)
		self.Issuer = asab.Config.get("openidconnect", "issuer", fallback=None)
		if self.Issuer is not None:
			parsed = urllib.parse.urlparse(self.Issuer)
			if parsed.scheme != "https" or parsed.query != "" or parsed.fragment != "":
				raise ValueError(
					"OpenID Connect issuer must be a URL that uses the 'https' scheme "
					"and has no query or fragment components.")
		else:
			# Default fallback option
			self.Issuer = self.PublicApiBaseUrl.rstrip("/")

		self.AuthorizationCodeTimeout = datetime.timedelta(
			seconds=asab.Config.getseconds("openidconnect", "auth_code_timeout")
		)

		self.DisableRedirectUriValidation = asab.Config.getboolean(
			"openidconnect", "_disable_redirect_uri_validation", fallback=False)
		if self.DisableRedirectUriValidation:
			# This is a dev-only option
			L.warning("Redirect URI validation in OpenID Authorize requests is disabled.")

		# TODO: Derive the private key
		self.PrivateKey = app.PrivateKey

		self.JSONDumper = asab.web.rest.json.JSONDumper(pretty=False)

		app.PubSub.subscribe("Application.housekeeping!", self._on_housekeeping)


	async def _on_housekeeping(self, event_name):
		await self._delete_expired_authorization_codes()


	async def initialize(self, app):
		await self.Authentication.initialize(app)


	async def generate_authorization_code(
		self,
		session: SessionAdapter,
		code_challenge: str = None,
		code_challenge_method: str = None
	):
		"""
		Generates a random authorization code and stores it as a temporary
		session identifier until the session is retrieved.
		"""
		# TODO: Store PKCE challenge here, not in the session object
		code = secrets.token_urlsafe(36)
		upsertor = self.StorageService.upsertor(self.AuthorizationCodeCollection, code)

		if session.is_algorithmic():
			algo_token = self.SessionService.Algorithmic.serialize(session)
			upsertor.set("alt", algo_token.encode("ascii"), encrypt=True)
			upsertor.set("client_id", session.OAuth2.ClientId)
			upsertor.set("scope", session.OAuth2.Scope)
		else:
			upsertor.set("sid", session.SessionId)

		if code_challenge:
			upsertor.set("cc", code_challenge)
			upsertor.set("ccm", code_challenge_method)

		upsertor.set("exp", datetime.datetime.now(datetime.timezone.utc) + self.AuthorizationCodeTimeout)

		await upsertor.execute(event_type=EventTypes.OPENID_AUTH_CODE_GENERATED)

		return code


	async def _delete_expired_authorization_codes(self):
		collection = self.StorageService.Database[self.AuthorizationCodeCollection]

		query_filter = {"exp": {"$lt": datetime.datetime.now(datetime.timezone.utc)}}
		result = await collection.delete_many(query_filter)
		if result.deleted_count > 0:
			L.info("Expired login sessions deleted", struct_data={
				"count": result.deleted_count
			})


	async def pop_session_by_authorization_code(self, code, code_verifier: str = None):
		"""
		Retrieves session by its temporary authorization code.
		"""
		collection = self.StorageService.Database[self.AuthorizationCodeCollection]
		data = await collection.find_one_and_delete(filter={"_id": code})
		if data is None:
			raise KeyError("Authorization code not found.")

		exp = data["exp"]
		if exp is None or exp < datetime.datetime.now(datetime.timezone.utc):
			raise KeyError("Authorization code expired.")

		if "cc" in data:
			self.PKCE.evaluate_code_challenge(
				code_challenge_method=data["ccm"],
				code_challenge=data["cc"],
				code_verifier=code_verifier)

		if "sid" in data:
			return await self.SessionService.get(data["sid"])
		elif "alt" in data:
			algo_token = self.StorageService.aes_decrypt(data["alt"])
			return await self.SessionService.Algorithmic.deserialize(algo_token.decode("ascii"))
		else:
			L.error("Unexpected authorization code object.", struct_data=data)
			raise KeyError("Invalid authorization code.")


	async def get_session_by_access_token(self, token_value):
		# Decode the access token
		try:
			access_token = base64.urlsafe_b64decode(token_value)
		except ValueError:
			L.info("Access token is not base64: '{}'".format(token_value))
			return None

		# Locate the session
		try:
			session = await self.SessionService.get_by(SessionAdapter.FN.OAuth2.AccessToken, access_token)
		except KeyError:
			L.info("Session not found by access token: {}".format(access_token))
			return None

		return session


	async def get_session_by_id_token(self, token_value):
		try:
			token = jwcrypto.jwt.JWT(jwt=token_value, key=self.PrivateKey)
		except jwcrypto.jwt.JWTExpired:
			L.warning("ID token expired")
			return None
		except jwcrypto.jws.InvalidJWSSignature:
			L.error("Invalid ID token signature")
			return None

		try:
			data_dict = json.loads(token.claims)
			session_id = data_dict["sid"]
		except ValueError:
			L.error("Cannot read ID token claims")
			return None
		except KeyError:
			L.error("ID token claims do not contain 'sid'")
			return None

		try:
			session = await self.SessionService.get(session_id)
		except exceptions.SessionNotFoundError:
			L.error("Session associated with ID token not found", struct_data={"sid": session_id})
			return None

		return session


	def refresh_token(self, refresh_token, client_id, client_secret, scope):
		# TODO: this is not implemented
		L.error("refresh_token is not implemented", struct_data=[refresh_token, client_id, client_secret, scope])
		return aiohttp.web.HTTPNotImplemented()


	def check_access_token(self, bearer_token):
		# TODO: this is not implemented
		L.error("check_access_token is not implemented", struct_data={"bearer": bearer_token})
		return aiohttp.web.HTTPNotImplemented()


	async def create_oidc_session(
		self, root_session, client_id, scope,
		nonce=None,
		tenants=None,
		requested_expiration=None
	):
		# TODO: Choose builders based on scope
		# Make sure dangerous resources are removed from impersonated sessions
		if root_session.Authentication.ImpersonatorSessionId is not None:
			exclude_resources = {"authz:superuser", "authz:impersonate"}
		else:
			exclude_resources = set()

		session_builders = [
			await credentials_session_builder(self.CredentialsService, root_session.Credentials.Id, scope),
			await authz_session_builder(
				tenant_service=self.TenantService,
				role_service=self.RoleService,
				credentials_id=root_session.Credentials.Id,
				tenants=tenants,
				exclude_resources=exclude_resources,
			),
			(
				(SessionAdapter.FN.Authentication.AuthenticatedAt, root_session.Authentication.AuthenticatedAt),
				(SessionAdapter.FN.Authentication.LoginDescriptor, root_session.Authentication.LoginDescriptor),
				(SessionAdapter.FN.Authentication.LoginFactors, root_session.Authentication.LoginFactors),
			)
		]

		if "profile" in scope or "userinfo:authn" in scope or "userinfo:*" in scope:
			session_builders.append([
				(SessionAdapter.FN.Authentication.AvailableFactors, root_session.Authentication.AvailableFactors),
				(
					SessionAdapter.FN.Authentication.ExternalLoginOptions,
					root_session.Authentication.ExternalLoginOptions
				),
			])

		session_builders.append(oauth2_session_builder(client_id, scope, nonce))

		# Obtain Track ID if there is any in the root session
		if root_session.TrackId is not None:
			session_builders.append(((SessionAdapter.FN.Session.TrackId, root_session.TrackId),))

		# Transfer impersonation data
		if root_session.Authentication.ImpersonatorSessionId is not None:
			session_builders.append((
				(
					SessionAdapter.FN.Authentication.ImpersonatorSessionId,
					root_session.Authentication.ImpersonatorSessionId
				),
				(
					SessionAdapter.FN.Authentication.ImpersonatorCredentialsId,
					root_session.Authentication.ImpersonatorCredentialsId
				),
			))

		session = await self.SessionService.create_session(
			session_type="openidconnect",
			parent_session_id=root_session.SessionId,
			expiration=requested_expiration,
			session_builders=session_builders,
		)

		return session


	async def create_anonymous_oidc_session(
		self, anonymous_cid: str, client_dict: dict, scope: list,
		track_id: bytes = None,
		tenants: list = None,
		from_info=None
	):
		session = await self.SessionService.Algorithmic.create_anonymous_session(
			created_at=datetime.datetime.now(datetime.timezone.utc),
			track_id=track_id,
			client_dict=client_dict,
			scope=scope)

		session.OAuth2.AccessToken = self.SessionService.Algorithmic.serialize(session)

		L.log(asab.LOG_NOTICE, "Anonymous session created.", struct_data={
			"cid": anonymous_cid,
			"client_id": client_dict["_id"],
			"track_id": track_id,
			"fi": from_info})

		# Add an audit entry
		await self.AuditService.append(
			AuditCode.ANONYMOUS_SESSION_CREATED,
			credentials_id=anonymous_cid,
			client_id=client_dict["_id"],
			session_id=str(session.Session.Id),
			fi=from_info)

		return session


	async def build_userinfo(self, session):
		# TODO: Session object should only serve as a cache
		#   After the cache has expired, update session object with fresh credential, authn and authz data
		#   and rebuild the userinfo

		otp_service = self.App.get_service("seacatauth.OTPService")

		userinfo = {
			"iss": self.Issuer,
			"sub": session.Credentials.Id,  # The sub (subject) Claim MUST always be returned in the UserInfo Response.
			"iat": session.CreatedAt,
			"sid": session.SessionId,
		}

		if session.Session.Expiration is not None:
			userinfo["exp"] = session.Session.Expiration

		if session.Session.ParentSessionId is not None:
			userinfo["psid"] = session.Session.ParentSessionId

		if session.OAuth2.ClientId is not None:
			# aud indicates who is allowed to consume the token
			# azp indicates who is allowed to present it
			userinfo["aud"] = session.OAuth2.ClientId
			userinfo["azp"] = session.OAuth2.ClientId

		if session.OAuth2.Scope is not None:
			userinfo["scope"] = session.OAuth2.Scope

		if session.OAuth2.Nonce is not None:
			userinfo["nonce"] = session.OAuth2.Nonce

		if session.Credentials.Username is not None:
			userinfo["preferred_username"] = session.Credentials.Username
			userinfo["username"] = session.Credentials.Username  # BACK-COMPAT, remove after 2023-01-31

		if session.Credentials.Email is not None:
			userinfo["email"] = session.Credentials.Email

		if session.Credentials.Phone is not None:
			userinfo["phone_number"] = session.Credentials.Phone
			userinfo["phone"] = session.Credentials.Phone  # BACK-COMPAT, remove after 2023-01-31

		if session.Credentials.CustomData is not None:
			userinfo["custom"] = session.Credentials.CustomData

		if session.Credentials.ModifiedAt is not None:
			userinfo["updated_at"] = session.Credentials.ModifiedAt

		if session.Credentials.CreatedAt is not None:
			userinfo["created_at"] = session.Credentials.CreatedAt

		if session.is_anonymous():
			userinfo["anonymous"] = True

		if session.TrackId is not None:
			track_id_hex = session.TrackId.hex()
			track_id = "{}-{}-{}-{}-{}".format(
				track_id_hex[:8],
				track_id_hex[8:12],
				track_id_hex[12:16],
				track_id_hex[16:20],
				track_id_hex[20:],)
			userinfo["track_id"] = track_id

		if session.Authentication.ImpersonatorSessionId:
			userinfo["impersonator_sid"] = session.Authentication.ImpersonatorSessionId
			userinfo["impersonator_cid"] = session.Authentication.ImpersonatorCredentialsId

		if await otp_service.has_activated_totp(session.Credentials.Id):
			userinfo["totp_set"] = True

		if session.Authentication.AvailableFactors is not None:
			userinfo["available_factors"] = session.Authentication.AvailableFactors

		if session.Authentication.AuthenticatedAt is not None:
			userinfo["auth_time"] = session.Authentication.AuthenticatedAt
		if session.Authentication.LoginDescriptor is not None:
			userinfo["ldid"] = session.Authentication.LoginDescriptor
		if session.Authentication.LoginFactors is not None:
			userinfo["factors"] = session.Authentication.LoginFactors

		# List enabled external login providers
		if session.Authentication.ExternalLoginOptions is not None:
			userinfo["external_login_enabled"] = [
				account_type
				for account_type, account_id in session.Authentication.ExternalLoginOptions.items()
				if len(account_id) > 0
			]

		if session.Authorization.Authz is not None:
			userinfo["resources"] = session.Authorization.Authz

		if session.Authorization.Tenants is not None:
			userinfo["tenants"] = session.Authorization.Tenants

		# TODO: Last password change

		# RFC 7519 states that the exp and iat claim values must be NumericDate values
		# Convert ALL datetimes to UTC timestamps for consistency
		for k, v in userinfo.items():
			if isinstance(v, datetime.datetime):
				userinfo[k] = int(v.timestamp())

		return userinfo


	async def build_id_token(self, session):
		"""
		Wrap authentication data and userinfo in a JWT token
		"""
		header = {
			"alg": "ES256",  # TODO: This should be mapped from key_type and key_curve
			"typ": "JWT",
			"kid": self.PrivateKey.key_id,
		}

		# TODO: ID token should always contain info about "what happened during authentication"
		#   User info is optional and its parts should be included (or not) based on SCOPE
		payload = await self.build_userinfo(session)

		token = jwcrypto.jwt.JWT(
			header=header,
			claims=self.JSONDumper(payload)
		)
		token.make_signed_token(self.PrivateKey)
		id_token = token.serialize()

		return id_token


	async def authorize_tenants_by_scope(self, scope, session, client_id):
		has_access_to_all_tenants = self.RBACService.has_resource_access(
			session.Authorization.Authz, tenant=None, requested_resources=["authz:superuser"]) \
			or self.RBACService.has_resource_access(
			session.Authorization.Authz, tenant=None, requested_resources=["authz:tenant:access"])
		try:
			tenants = await self.TenantService.get_tenants_by_scope(
				scope, session.Credentials.Id, has_access_to_all_tenants)
		except exceptions.TenantNotFoundError as e:
			L.error("Tenant not found", struct_data={"tenant": e.Tenant})
			await self.audit_authorize_error(
				client_id, "access_denied:tenant_not_found",
				credential_id=session.Credentials.Id,
				tenant=e.Tenant,
				scope=scope
			)
			raise exceptions.AccessDeniedError(subject=session.Credentials.Id)
		except exceptions.TenantAccessDeniedError as e:
			L.error("Tenant access denied", struct_data={"tenant": e.Tenant, "cid": session.Credentials.Id})
			await self.audit_authorize_error(
				client_id, "access_denied:unauthorized_tenant",
				credential_id=session.Credentials.Id,
				tenant=e.Tenant,
				scope=scope
			)
			raise exceptions.AccessDeniedError(subject=session.Credentials.Id)
		except exceptions.NoTenantsError:
			L.error("Tenant access denied", struct_data={"cid": session.Credentials.Id})
			await self.audit_authorize_error(
				client_id, "access_denied:user_has_no_tenant",
				credential_id=session.Credentials.Id,
				scope=scope
			)
			raise exceptions.AccessDeniedError(subject=session.Credentials.Id)

		return tenants


	async def audit_authorize_error(self, client_id: str, error_message: str, credential_id: str = None, **kwargs):
		await self.AuditService.append(
			AuditCode.AUTHORIZE_ERROR,
			credentials_id=credential_id,
			client_id=client_id,
			errmsg=error_message,
			**kwargs)


	def build_authorize_uri(self, client_dict: dict, **query_params):
		"""
		Check if the client has a registered OAuth Authorize URI. If not, use the default.
		Extend the URI with query parameters.
		"""
		# TODO: This should be removed. There must be only one authorize endpoint.
		authorize_uri = client_dict.get("authorize_uri")
		if authorize_uri is None:
<<<<<<< HEAD
			authorize_uri = self.authorization_endpoint_url()
=======
			authorize_uri = "{}{}".format(self.PublicApiBaseUrl, self.AuthorizePath.lstrip("/"))
>>>>>>> 5e0f8499
		return add_params_to_url_query(authorize_uri, **{k: v for k, v in query_params.items() if v is not None})


	async def revoke_token(self, token, token_type_hint=None):
		"""
		Invalidate a valid token. Currently only access_token type is supported.
		"""
		session: SessionAdapter = await self.get_session_by_access_token(token)
		if session is not None:
			await self.SessionService.delete(session.SessionId)


	def authorization_endpoint_url(self):
		return "{}{}".format(self.PublicApiBaseUrl, self.AuthorizePath)

	def token_endpoint_url(self):
		return "{}{}".format(self.PublicApiBaseUrl, self.TokenPath)

	def userinfo_endpoint_url(self):
		return "{}{}".format(self.PublicApiBaseUrl, self.UserInfoPath)<|MERGE_RESOLUTION|>--- conflicted
+++ resolved
@@ -522,11 +522,7 @@
 		# TODO: This should be removed. There must be only one authorize endpoint.
 		authorize_uri = client_dict.get("authorize_uri")
 		if authorize_uri is None:
-<<<<<<< HEAD
 			authorize_uri = self.authorization_endpoint_url()
-=======
-			authorize_uri = "{}{}".format(self.PublicApiBaseUrl, self.AuthorizePath.lstrip("/"))
->>>>>>> 5e0f8499
 		return add_params_to_url_query(authorize_uri, **{k: v for k, v in query_params.items() if v is not None})
 
 
@@ -540,10 +536,10 @@
 
 
 	def authorization_endpoint_url(self):
-		return "{}{}".format(self.PublicApiBaseUrl, self.AuthorizePath)
+		return "{}{}".format(self.PublicApiBaseUrl, self.AuthorizePath.lstrip("/"))
 
 	def token_endpoint_url(self):
-		return "{}{}".format(self.PublicApiBaseUrl, self.TokenPath)
+		return "{}{}".format(self.PublicApiBaseUrl, self.TokenPath.lstrip("/"))
 
 	def userinfo_endpoint_url(self):
-		return "{}{}".format(self.PublicApiBaseUrl, self.UserInfoPath)+		return "{}{}".format(self.PublicApiBaseUrl, self.UserInfoPath.lstrip("/"))