--- conflicted
+++ resolved
@@ -6,11 +6,8 @@
 import aiohttp.web
 import asab
 
-<<<<<<< HEAD
-=======
 from ...audit import AuditCode
 from ...authz import build_credentials_authz
->>>>>>> f0a9b4de
 from ...cookie.utils import delete_cookie
 from ... import client
 from ... import exceptions
@@ -207,34 +204,6 @@
 		}
 
 		# Authentication Code Flow
-<<<<<<< HEAD
-		if response_type == "code":
-			return await self.authentication_code_flow(
-				request,
-				scope=request_parameters["scope"].split(" "),
-				client_id=request_parameters["client_id"],
-				redirect_uri=request_parameters["redirect_uri"],
-				client_secret=request_parameters.get("client_secret"),
-				state=request_parameters.get("state"),
-				prompt=request_parameters.get("prompt"),
-				code_challenge=request_parameters.get("code_challenge"),
-				code_challenge_method=request_parameters.get("code_challenge_method", "none"),
-				login_parameters=login_parameters
-			)
-
-		L.warning("Unsupported response type", struct_data={"response_type": response_type})
-		await self.OpenIdConnectService.audit_authorize_error(
-			request_parameters["client_id"],
-			AuthErrorResponseCode.UnsupportedResponseType,
-			response_type=response_type
-		)
-		return self.reply_with_authentication_error(
-			request_parameters,
-			AuthErrorResponseCode.UnsupportedResponseType,
-			request_parameters.get("redirect_uri") or None,
-			error_description="Unsupported response type: {}".format(response_type),
-			state=request_parameters.get("state")
-=======
 		assert request_parameters["response_type"] == "code"
 		return await self.authentication_code_flow(
 			request,
@@ -247,7 +216,6 @@
 			code_challenge=request_parameters.get("code_challenge"),
 			code_challenge_method=request_parameters.get("code_challenge_method", "none"),
 			login_parameters=login_parameters
->>>>>>> f0a9b4de
 		)
 
 
@@ -271,52 +239,6 @@
 		"""
 		# Authorize the client and check that all the request parameters are valid by the client's settings
 		try:
-<<<<<<< HEAD
-			client_dict = await self.OpenIdConnectService.ClientService.get(client_id)
-		except KeyError:
-			L.error("Client ID not found.", struct_data={"client_id": client_id})
-			return self.reply_with_authentication_error(
-				AuthErrorResponseCode.InvalidRequest,
-				redirect_uri,
-				error_description="Invalid client_id",
-				state=state
-			)
-		try:
-			await self.OpenIdConnectService.ClientService.authorize_client(
-				client=client_dict,
-				client_secret=client_secret,
-				redirect_uri=redirect_uri,
-				scope=scope,
-				response_type="code",
-			)
-		except client.exceptions.InvalidClientSecret:
-			L.error("Invalid client secret.", struct_data={"client_id": client_id})
-			return self.reply_with_authentication_error(
-				AuthErrorResponseCode.UnauthorizedClient,
-				redirect_uri=redirect_uri,
-				error_description="Unauthorized client",
-				state=state
-			)
-		except client.exceptions.InvalidRedirectURI:
-			return self.reply_with_authentication_error(
-				AuthErrorResponseCode.InvalidRequest,
-				redirect_uri=None,
-				error_description="Invalid redirect_uri.",
-				state=state
-			)
-		except client.exceptions.ClientError as e:
-			L.error("Generic client error: {}".format(e), struct_data={"client_id": client_id})
-			await self.OpenIdConnectService.audit_authorize_error(
-				client_id, "client_error",
-				redirect_uri=redirect_uri,
-			)
-			return self.reply_with_authentication_error(
-				AuthErrorResponseCode.InvalidRequest,
-				redirect_uri=redirect_uri,
-				error_description="Client error.",
-				state=state
-			)
-=======
 			client_dict = await self._authorize_client(client_id, redirect_uri, client_secret)
 		except OAuthAuthorizeError as e:
 			e.State = state
@@ -328,7 +250,6 @@
 		ff = request.headers.get("X-Forwarded-For")
 		if ff is not None:
 			from_info.extend(ff.split(", "))
->>>>>>> f0a9b4de
 
 		try:
 			code_challenge_method = self.OpenIdConnectService.PKCE.validate_code_challenge_initialization(
@@ -336,57 +257,19 @@
 		except InvalidCodeChallengeMethodError:
 			L.error("Invalid code challenge method.", struct_data={
 				"client_id": client_id, "method": code_challenge_method})
-<<<<<<< HEAD
-			await self.OpenIdConnectService.audit_authorize_error(
-				client_id, "client_error",
-				redirect_uri=redirect_uri,
-			)
-			return self.reply_with_authentication_error(
-				AuthErrorResponseCode.InvalidRequest,
-=======
 			raise OAuthAuthorizeError(
 				AuthErrorResponseCode.InvalidRequest, client_id,
->>>>>>> f0a9b4de
 				redirect_uri=redirect_uri,
 				state=state,
 				struct_data={"reason": "code_challenge_error"})
 		except InvalidCodeChallengeError:
 			L.error("Invalid code challenge request.", struct_data={
 				"client_id": client_id, "method": code_challenge_method, "challenge": code_challenge})
-<<<<<<< HEAD
-			await self.OpenIdConnectService.audit_authorize_error(
-				client_id, "client_error",
-				redirect_uri=redirect_uri,
-			)
-			return self.reply_with_authentication_error(
-				AuthErrorResponseCode.InvalidRequest,
-				redirect_uri=redirect_uri,
-				error_description="Client error.",
-				state=state
-			)
-
-		# OpenID Connect requests MUST contain the openid scope value.
-		# Otherwise, the request is not considered OpenID and its behavior is unspecified
-		# TODO: This is required only by OIDC, not generic OAuth
-		if "openid" not in scope:
-			L.warning("Scope does not contain 'openid'", struct_data={"scope": " ".join(scope)})
-			await self.OpenIdConnectService.audit_authorize_error(
-				client_id, "invalid_scope",
-				scope=scope,
-			)
-			return self.reply_with_authentication_error(
-				AuthErrorResponseCode.InvalidScope,
-				redirect_uri,
-				error_description="Scope must contain 'openid'",
-				state=state
-			)
-=======
 			raise OAuthAuthorizeError(
 				AuthErrorResponseCode.InvalidRequest, client_id,
 				redirect_uri=redirect_uri,
 				state=state,
 				struct_data={"reason": "code_challenge_error"})
->>>>>>> f0a9b4de
 
 		# Decide whether this is an openid or cookie request
 		try:
@@ -407,20 +290,6 @@
 					"sid": root_session.Id, "client_id": client_id})
 				root_session = None
 
-<<<<<<< HEAD
-		if prompt not in frozenset([None, "none", "login", "select_account"]):
-			L.warning("Invalid parameter value for prompt", struct_data={"prompt": prompt})
-			await self.OpenIdConnectService.audit_authorize_error(
-				client_id, "invalid_request",
-				prompt=prompt,
-			)
-			return self.reply_with_authentication_error(
-				AuthErrorResponseCode.InvalidRequest,
-				redirect_uri,
-				error_description="Invalid parameter value for prompt: {}".format(prompt),
-				state=state
-			)
-=======
 		authenticated = root_session is not None and not root_session.Authentication.IsAnonymous
 		allow_anonymous = "anonymous" in scope
 		if allow_anonymous and not client_dict.get("authorize_anonymous_users", False):
@@ -429,51 +298,12 @@
 				redirect_uri=redirect_uri,
 				state=state,
 				struct_data={"reason": "anonymous_access_not_allowed"})
->>>>>>> f0a9b4de
 
 		# Check if we need to redirect to login and authenticate
 		if authenticated:
 			if prompt == "login":
 				# Delete current session and redirect to login
 				await self.SessionService.delete(root_session.SessionId)
-<<<<<<< HEAD
-				root_session = None
-
-		if root_session is None and prompt == "none":
-			# We are NOT authenticated, but login prompt is unwanted
-			# TODO: The Authorization Server MUST NOT display any authentication or consent user interface pages.
-			# An error is returned if an End-User is not already authenticated or the Client does not have
-			#   pre-configured consent for the requested Claims
-			#   or does not fulfill other conditions for processing the request.
-			L.log(asab.LOG_NOTICE, "Not authenticated. No prompt requested.", struct_data={
-				"headers": dict(request.headers),
-				"url": request.url
-			})
-			await self.OpenIdConnectService.audit_authorize_error(
-				client_id, "login_required",
-				prompt=prompt,
-			)
-			return self.reply_with_authentication_error(
-				request,
-				AuthErrorResponseCode.LoginRequired,
-				redirect_uri,
-				state=state
-			)
-
-		if root_session is None or prompt == "select_account":
-			# We are NOT authenticated or the user is switching accounts
-			#   >> Redirect to login and then back to this endpoint
-
-			# If 'select_account' prompt is requested, re-authenticate without deleting the session
-			# TODO: Implement proper multi-account session management
-			if prompt == "select_account":
-				L.log(asab.LOG_NOTICE, "Account selection prompt requested", struct_data={
-					"headers": dict(request.headers),
-					"url": request.url
-				})
-
-			# We are not authenticated, show 404 and provide the link to the login form
-=======
 				return await self.reply_with_redirect_to_login(
 					response_type="code",
 					scope=scope,
@@ -515,7 +345,6 @@
 					AuthErrorResponseCode.LoginRequired, client_id,
 					redirect_uri=redirect_uri,
 					state=state)
->>>>>>> f0a9b4de
 			return await self.reply_with_redirect_to_login(
 				response_type="code",
 				scope=scope,
@@ -745,35 +574,11 @@
 			return "cookie"
 
 		else:
-<<<<<<< HEAD
-			try:
-				session = await self.OpenIdConnectService.create_oidc_session(
-					root_session, client_id, scope, tenants, requested_expiration,
-					code_challenge=code_challenge,
-					code_challenge_method=code_challenge_method)
-			except exceptions.AccessDeniedError as e:
-				await self.OpenIdConnectService.audit_authorize_error(
-					client_id, "access_denied",
-					credential_id=e.Subject,
-					resource=e.Resource
-				)
-				return self.reply_with_authentication_error(
-					AuthErrorResponseCode.AccessDenied,
-					redirect_uri,
-					state=state,
-				)
-
-		await self.OpenIdConnectService.audit_authorize_success(session)
-
-		return await self.reply_with_successful_response(session, scope, redirect_uri, state)
-
-=======
 			L.warning("Scope must contain 'openid' or 'cookie'.", struct_data={"scope": " ".join(scope)})
 			raise OAuthAuthorizeError(
 				AuthErrorResponseCode.InvalidScope, client_id,
 				error_description="Scope must contain 'openid' or 'cookie'.",
 				struct_data={"scope": scope})
->>>>>>> f0a9b4de
 
 	async def _get_factors_to_setup(self, session):
 		factors_to_setup = []
@@ -1008,11 +813,6 @@
 		return aiohttp.web.HTTPFound(redirect)
 
 
-<<<<<<< HEAD
-	async def authorize_tenants_by_scope(self, scope, session, client_id):
-		has_access_to_all_tenants = self.OpenIdConnectService.RBACService.can_access_all_tenants(
-			session.Authorization.Authz)
-=======
 	async def audit_authorize_success(self, session):
 		await self.OpenIdConnectService.AuditService.append(AuditCode.AUTHORIZE_SUCCESS, {
 			"cid": session.Credentials.Id,
@@ -1038,38 +838,11 @@
 			authz, tenant=None, requested_resources=["authz:superuser"]) \
 			or self.OpenIdConnectService.RBACService.has_resource_access(
 			authz, tenant=None, requested_resources=["authz:tenant:access"])
->>>>>>> f0a9b4de
 		try:
 			tenants = await self.OpenIdConnectService.TenantService.get_tenants_by_scope(
 				scope, credentials_id, has_access_to_all_tenants)
 		except exceptions.TenantNotFoundError as e:
 			L.error("Tenant not found", struct_data={"tenant": e.Tenant})
-<<<<<<< HEAD
-			await self.OpenIdConnectService.audit_authorize_error(
-				client_id, "access_denied:tenant_not_found",
-				credential_id=session.Credentials.Id,
-				tenant=e.Tenant,
-				scope=scope
-			)
-			raise exceptions.AccessDeniedError(subject=session.Credentials.Id, resource=e.Tenant)
-		except exceptions.TenantAccessDeniedError as e:
-			L.error("Tenant access denied", struct_data={"tenant": e.Tenant, "cid": session.Credentials.Id})
-			await self.OpenIdConnectService.audit_authorize_error(
-				client_id, "access_denied:unauthorized_tenant",
-				credential_id=session.Credentials.Id,
-				tenant=e.Tenant,
-				scope=scope
-			)
-			raise exceptions.AccessDeniedError(subject=session.Credentials.Id, resource=e.Tenant)
-		except exceptions.NoTenantsError:
-			L.error("Tenant access denied", struct_data={"cid": session.Credentials.Id})
-			await self.OpenIdConnectService.audit_authorize_error(
-				client_id, "access_denied:user_has_no_tenant",
-				credential_id=session.Credentials.Id,
-				scope=scope
-			)
-			raise exceptions.AccessDeniedError(subject=session.Credentials.Id, resource="tenant")
-=======
 			raise exceptions.AccessDeniedError(subject=credentials_id)
 		except exceptions.TenantAccessDeniedError as e:
 			L.error("Tenant access denied", struct_data={"tenant": e.Tenant, "cid": credentials_id})
@@ -1077,7 +850,6 @@
 		except exceptions.NoTenantsError:
 			L.error("Tenant access denied", struct_data={"cid": credentials_id})
 			raise exceptions.AccessDeniedError(subject=credentials_id)
->>>>>>> f0a9b4de
 
 		return tenants
 
