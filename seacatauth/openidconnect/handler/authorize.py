import logging
import urllib
import urllib.parse

import aiohttp
import aiohttp.web
import asab

from ...audit import AuditCode
from ...authz import build_credentials_authz
from ...cookie.utils import delete_cookie
from ... import client
from ... import exceptions
from ..utils import AuthErrorResponseCode
from ..pkce import InvalidCodeChallengeMethodError, InvalidCodeChallengeError
from ...generic import urlparse, urlunparse

#

L = logging.getLogger(__name__)

#


class OAuthAuthorizeError(Exception):
	def __init__(
		self, error, client_id,
		error_description=None,
		redirect_uri=None,
		state=None,
		credentials_id=None,
		struct_data=None
	):
		self.Error = error
		self.ClientId = client_id
		self.ErrorDescription = error_description
		self.RedirectUri = redirect_uri
		self.StructData = struct_data or {}
		self.CredentialsId = credentials_id
		self.State = state


class AuthorizeHandler(object):
	"""
	OAuth 2.0 Authorize

	OpenID Connect Core 1.0

	https://openid.net/specs/openid-connect-core-1_0.html

	---
	tags: ["OAuth 2.0 / OpenID Connect"]
	"""

	AuthorizePath = "/openidconnect/authorize"

	def __init__(self, app, oidc_svc, credentials_svc, public_api_base_url, auth_webui_base_url):
		self.App = app
		self.SessionService = app.get_service("seacatauth.SessionService")
		self.CookieService = app.get_service("seacatauth.CookieService")
		self.AuthenticationService = app.get_service("seacatauth.AuthenticationService")

		self.OpenIdConnectService = oidc_svc
		self.CredentialsService = credentials_svc

		if public_api_base_url.endswith("/"):
			self.PublicApiBaseUrl = public_api_base_url[:-1]
		else:
			self.PublicApiBaseUrl = public_api_base_url

		if auth_webui_base_url.endswith("/"):
			self.AuthWebuiBaseUrl = auth_webui_base_url[:-1]
		else:
			self.AuthWebuiBaseUrl = auth_webui_base_url

		self.LoginPath = "/#/login"
		self.HomePath = "/#/"

		web_app = app.WebContainer.WebApp
		web_app.router.add_get(self.AuthorizePath, self.authorize_get)
		web_app.router.add_post(self.AuthorizePath, self.authorize_post)

		# Public endpoints
		web_app_public = app.PublicWebContainer.WebApp
		web_app_public.router.add_get(self.AuthorizePath, self.authorize_get)
		web_app_public.router.add_post(self.AuthorizePath, self.authorize_post)


	async def authorize_get(self, request):
		"""
		OAuth 2.0 Authorize Endpoint

		https://openid.net/specs/openid-connect-core-1_0.html#AuthorizationEndpoint

		3.1.2.1.  Authentication Request

		If using the HTTP GET method, the request parameters are serialized using URI Query String Serialization

		---
		parameters:
		-	name: response_type
			in: query
			required: true
			description:
				The type of response desired from the Authorization Endpoint.
				This must be set to "code" for the authorization code grant flow
				or "id_token" for the implicit flow.
			schema:
				type: string
				enum: ["code", "id_token"]
		-	name: client_id
			in: query
			required: true
			description:
				The client identifier registered with the Authorization Server.
			schema:
				type: string
		-	name: redirect_uri
			in: query
			required: true
			description:
				The redirection URI to which the response will be sent.
				This URI must be registered with the Authorization Server.
			schema:
				type: string
		-	name: scope
			in: query
			required: false
			description:
				The scope of the access request as described by the Authorization Server.
			schema:
				type: string
		-	name: state
			in: query
			required: false
			description:
				An opaque value used by the client to maintain state between the request and callback.
				The Authorization Server will include this value when redirecting the user back to the client.
			schema:
				type: string
		-	name: prompt
			in: query
			required: false
			description:
				Space delimited, case-sensitive list of ASCII string values that specifies whether the
				Authorization Server prompts the End-User for re-authentication and consent.
			schema:
				type: string
				enum: ["login", "none", "select_account"]
		-	name: code_challenge
			in: query
			required: false
			description:
				A challenge derived from the code verifier that is sent in the authorization request, to be
				verified against later.
			schema:
				type: string
		-	name: code_challenge_method
			in: query
			required: false
			description:
				A method that was used to derive code challenge.
			schema:
				type: string
				enum: ["S256", "plain"]
		"""
		try:
			return await self.authorize(request, request.query)
		except OAuthAuthorizeError as e:
			await self.audit_authorize_error(e)
			return self.reply_with_authentication_error(
				e.Error, e.RedirectUri,
				error_description=e.ErrorDescription,
				state=e.State)


	async def authorize_post(self, request):
		"""
		OAuth 2.0 Authorize Endpoint

		https://openid.net/specs/openid-connect-core-1_0.html#AuthorizationEndpoint

		3.1.2.1.  Authentication Request

		If using the HTTP POST method, the request parameters are serialized using Form Serialization
		"""
		request_parameters = await request.post()
		return await self.authorize(request, request_parameters)


	async def authorize(self, request, request_parameters):
		"""
		https://openid.net/specs/openid-connect-core-1_0.html#AuthorizationEndpoint

		3.1.2.1.  Authentication Request
		"""

		# Check the presence of required parameters
		self._validate_request_parameters(request_parameters)

		# TODO: Remove this. These extra options should either be in scope or in client config.
		login_parameters = {
			k: v for k, v in request_parameters.items()
			if k in frozenset(("ldid",))
		}

		# Authentication Code Flow
		assert request_parameters["response_type"] == "code"
		return await self.authentication_code_flow(
			request,
			scope=request_parameters["scope"].split(" "),
			client_id=request_parameters["client_id"],
			redirect_uri=request_parameters["redirect_uri"],
			client_secret=request_parameters.get("client_secret"),
			state=request_parameters.get("state"),
			prompt=request_parameters.get("prompt"),
			code_challenge=request_parameters.get("code_challenge"),
			code_challenge_method=request_parameters.get("code_challenge_method", "none"),
			login_parameters=login_parameters
		)


	async def authentication_code_flow(
		self,
		request,
		scope: list,
		client_id: str,
		redirect_uri: str,
		client_secret: str = None,
		state: str = None,
		prompt: str = None,
		code_challenge: str = None,
		code_challenge_method: str = None,
		login_parameters: dict = None,
	):
		"""
		https://openid.net/specs/openid-connect-core-1_0.html

		Authentication Code Flow
		"""
		# Authorize the client and check that all the request parameters are valid by the client's settings
		try:
			client_dict = await self._authorize_client(client_id, redirect_uri, client_secret)
		except OAuthAuthorizeError as e:
			e.State = state
			e.RedirectUri = redirect_uri
			raise e

		# Extract request source
		from_info = [request.remote]
		ff = request.headers.get("X-Forwarded-For")
		if ff is not None:
			from_info.extend(ff.split(", "))

		# Decide whether this is an openid or cookie request
		try:
			authorize_type = await self._get_authorize_type(client_id, scope)
		except OAuthAuthorizeError as e:
			e.RedirectUri = redirect_uri
			e.State = state
			raise e

		if authorize_type == "openid":
			try:
				code_challenge_method = self.OpenIdConnectService.PKCE.validate_code_challenge_initialization(
					client_dict, code_challenge, code_challenge_method)
			except InvalidCodeChallengeMethodError:
				L.error("Invalid code challenge method.", struct_data={
					"client_id": client_id, "method": code_challenge_method})
				raise OAuthAuthorizeError(
					AuthErrorResponseCode.InvalidRequest, client_id,
					redirect_uri=redirect_uri,
					state=state,
					struct_data={"reason": "code_challenge_error"})
			except InvalidCodeChallengeError:
				L.error("Invalid code challenge request.", struct_data={
					"client_id": client_id, "method": code_challenge_method, "challenge": code_challenge})
				raise OAuthAuthorizeError(
					AuthErrorResponseCode.InvalidRequest, client_id,
					redirect_uri=redirect_uri,
					state=state,
					struct_data={"reason": "code_challenge_error"})
		elif code_challenge is not None:
			L.error("Code challenge not supported for cookie authorization.", struct_data={
				"client_id": client_id})
			raise OAuthAuthorizeError(
				AuthErrorResponseCode.InvalidRequest, client_id,
				redirect_uri=redirect_uri,
				state=state,
				struct_data={"reason": "code_challenge_error"})

		# Only root sessions can be used to authorize client sessions
		root_session = request.Session
		if root_session is not None:
			if root_session.Session.Type != "root":
				L.warning("Session type must be 'root'", struct_data={"sid": root_session.Id, "type": root_session.Session.Type})
				root_session = None
			elif root_session.is_anonymous() and not client_dict.get("authorize_anonymous_users", False):
				L.warning("Not allowed to authorize with anonymous session.", struct_data={
					"sid": root_session.Id, "client_id": client_id})
				root_session = None

		authenticated = root_session is not None and not root_session.is_anonymous()
		allow_anonymous = "anonymous" in scope
		if allow_anonymous and not client_dict.get("authorize_anonymous_users", False):
			raise OAuthAuthorizeError(
				AuthErrorResponseCode.InvalidScope, client_id,
				redirect_uri=redirect_uri,
				state=state,
				struct_data={"reason": "anonymous_access_not_allowed"})

		session_expiration = client_dict.get("session_expiration")

		# Check if we need to redirect to login and authenticate
		if authenticated:
			if prompt == "login":
				# Delete current session and redirect to login
				await self.SessionService.delete(root_session.SessionId)
				return await self.reply_with_redirect_to_login(
					response_type="code",
					scope=scope,
					client_id=client_id,
					redirect_uri=redirect_uri,
					state=state,
					code_challenge=code_challenge,
					code_challenge_method=code_challenge_method,
					login_parameters=login_parameters)
			elif prompt == "select_account":
				# Redirect to login without deleting current session
				return await self.reply_with_redirect_to_login(
					response_type="code",
					scope=scope,
					client_id=client_id,
					redirect_uri=redirect_uri,
					state=state,
					code_challenge=code_challenge,
					code_challenge_method=code_challenge_method,
					login_parameters=login_parameters)

		elif allow_anonymous:
			# Create anonymous session or redirect to login if requested
			if prompt == "login" or prompt == "select_account":
				return await self.reply_with_redirect_to_login(
					response_type="code",
					scope=scope,
					client_id=client_id,
					redirect_uri=redirect_uri,
					state=state,
					code_challenge=code_challenge,
					code_challenge_method=code_challenge_method,
					login_parameters=login_parameters)

		else:  # NOT authenticated and NOT allowing anonymous access
			# Redirect to login unless prompt=none requested
			if prompt == "none":
				raise OAuthAuthorizeError(
					AuthErrorResponseCode.LoginRequired, client_id,
					redirect_uri=redirect_uri,
					state=state)
			return await self.reply_with_redirect_to_login(
				response_type="code",
				scope=scope,
				client_id=client_id,
				redirect_uri=redirect_uri,
				state=state,
				code_challenge=code_challenge,
				code_challenge_method=code_challenge_method,
				login_parameters=login_parameters)

		# Here the request must be authenticated or anonymous access must be allowed
		assert authenticated or allow_anonymous

		if authenticated:
			# Authentication successful, we can open a new client session
			assert root_session is not None

			# Redirect to factor management page if (re)setting of any factor is required
			# TODO: Move this check to AuthenticationService.login, add "restricted" flag to the root session
			factors_to_setup = await self._get_factors_to_setup(root_session)
			if len(factors_to_setup) > 0:
				L.log(asab.LOG_NOTICE, "Auth factor setup required. Redirecting to setup.", struct_data={
					"missing_factors": " ".join(factors_to_setup), "cid": root_session.Credentials.Id})
				return await self.reply_with_factor_setup_redirect(
					session=root_session,
					missing_factors=factors_to_setup,
					response_type="code",
					scope=scope,
					client_id=client_id,
					redirect_uri=redirect_uri,
					state=state,
					login_parameters=login_parameters
				)

			# Authorize access to tenants requested in scope
			try:
				tenants = await self.authorize_tenants_by_scope(
					scope, root_session.Authorization.Authz, root_session.Credentials.Id, client_id)
			except exceptions.AccessDeniedError:
				raise OAuthAuthorizeError(
					AuthErrorResponseCode.AccessDenied, client_id,
					redirect_uri=redirect_uri,
					state=state,
					struct_data={"reason": "tenant_not_found"})

			if authorize_type == "openid":
				new_session = await self.OpenIdConnectService.create_oidc_session(
					root_session, client_id, scope,
					tenants=tenants,
					requested_expiration=session_expiration)
			elif authorize_type == "cookie":
				new_session = await self.CookieService.create_cookie_client_session(
					root_session, client_id, scope, tenants,
					requested_expiration=session_expiration)
				# Cookie flow implicitly redirects to the cookie entry point and puts the final redirect_uri in the query
				redirect_uri = await self._build_cookie_entry_redirect_uri(client_dict, redirect_uri)
			else:
				raise ValueError("Unexpected authorize_type: {}".format(authorize_type))

		else:  # Not authenticated, but it is allowed to open a new anonymous session
			assert allow_anonymous
			assert root_session is None  # There are no anonymous root sessions

			# Create algorithmic anonymous session without root

			# Validate the anonymous credentials
			anonymous_cid = client_dict.get("anonymous_cid")
			try:
				await self.CredentialsService.get(anonymous_cid)
			except KeyError:
				L.error("Credentials for anonymous access not found.", struct_data={
					"cid": anonymous_cid, "client_id": client_id})
				raise OAuthAuthorizeError(
					AuthErrorResponseCode.AccessDenied, client_id,
					redirect_uri=redirect_uri,
					state=state,
					struct_data={"reason": "credentials_not_found"})

			# Get credentials' assigned tenants and resources
			authz = await build_credentials_authz(
				self.OpenIdConnectService.TenantService, self.OpenIdConnectService.RoleService, anonymous_cid)

			# Authorize access to tenants requested in scope
			try:
				tenants = await self.authorize_tenants_by_scope(
					scope, authz, anonymous_cid, client_id)
			except exceptions.AccessDeniedError:
				raise OAuthAuthorizeError(
					AuthErrorResponseCode.AccessDenied, client_id,
					redirect_uri=redirect_uri,
					state=state,
					struct_data={"reason": "tenant_not_found"})

			if authorize_type == "openid":
				new_session = await self.OpenIdConnectService.create_anonymous_oidc_session(
					anonymous_cid, client_dict, scope,
					tenants=tenants,
					from_info=from_info)
			elif authorize_type == "cookie":
				new_session = await self.CookieService.create_anonymous_cookie_client_session(
					anonymous_cid, client_dict, scope,
					tenants=tenants,
					from_info=from_info)
				# Cookie flow implicitly redirects to the cookie entry point and puts the final redirect_uri in the query
				redirect_uri = await self._build_cookie_entry_redirect_uri(client_dict, redirect_uri)
			else:
				raise ValueError("Unexpected authorize_type: {!r}".format(authorize_type))

			# Anonymous sessions need to be audited
			await self.OpenIdConnectService.AuditService.append(
				AuditCode.ANONYMOUS_SESSION_CREATED,
				credentials_id=new_session.Credentials.Id,
				client_id=client_id,
				scope=scope,
				session_id=str(new_session.SessionId),
				fi=from_info)

<<<<<<< HEAD
		await self.audit_authorize_success(new_session)
		return await self.reply_with_successful_response(
			new_session, scope, redirect_uri, state,
			code_challenge=code_challenge,
			code_challenge_method=code_challenge_method)
=======
		await self.audit_authorize_success(new_session, from_info)
		return await self.reply_with_successful_response(new_session, scope, redirect_uri, state)
>>>>>>> d125cf56

	async def _build_cookie_entry_redirect_uri(self, client_dict, redirect_uri):
		cookie_entry_uri = client_dict.get("cookie_entry_uri")
		if cookie_entry_uri is None:
			L.error("Client has no cookie_entry_uri configured.", struct_data={"client_id": client_dict["_id"]})
			raise OAuthAuthorizeError(
				AuthErrorResponseCode.InvalidRequest, client_dict["_id"],
				redirect_uri=redirect_uri,
				struct_data={"reason": "cookie_entry_uri_not_configured"})
		else:
			# TODO: More clever formatting (what if the cookie_entry_uri already has a query)
			return "{}?{}".format(
				cookie_entry_uri,
				urllib.parse.urlencode([
					("client_id", client_dict["_id"]),  # TODO: Remove, this should be a client responsibility
					("grant_type", "authorization_code"),  # TODO: Remove, this should be a client responsibility
					("redirect_uri", redirect_uri)]))


	async def _authorize_client(self, client_id, redirect_uri, client_secret=None):
		try:
			client_dict = await self.OpenIdConnectService.ClientService.get(client_id)
		except KeyError:
			L.error("Client ID not found.", struct_data={"client_id": client_id})
			raise OAuthAuthorizeError(
				AuthErrorResponseCode.InvalidRequest, client_id,
				struct_data={"reason": "client_id_not_found"})
		try:
			await self.OpenIdConnectService.ClientService.authorize_client(
				client=client_dict,
				client_secret=client_secret,
				redirect_uri=redirect_uri,
				response_type="code",
			)
		except client.exceptions.InvalidClientSecret:
			L.error("Invalid client secret.", struct_data={"client_id": client_id})
			raise OAuthAuthorizeError(
				AuthErrorResponseCode.UnauthorizedClient, client_id)
		except client.exceptions.InvalidRedirectURI:
			L.error("Invalid client secret.", struct_data={"client_id": client_id})
			raise OAuthAuthorizeError(
				AuthErrorResponseCode.InvalidRequest, client_id,
				struct_data={"reason": "invalid_redirect_uri"})
		except client.exceptions.ClientError as e:
			L.error("Generic client error: {}".format(e), struct_data={"client_id": client_id})
			raise OAuthAuthorizeError(
				AuthErrorResponseCode.InvalidRequest, client_id)
		return client_dict


	async def _get_authorize_type(self, client_id, scope):
		if "openid" in scope:
			# OpenID Connect requests MUST contain the openid scope value.
			# Otherwise, the request is not considered OpenID and its behavior is unspecified
			if "cookie" in scope:
				L.warning("Scope cannot contain 'openid' and 'cookie' at the same time.", struct_data={
					"scope": " ".join(scope)})
				raise OAuthAuthorizeError(
					AuthErrorResponseCode.InvalidScope, client_id,
					error_description="Scope cannot contain 'openid' and 'cookie' at the same time.",
					struct_data={"scope": scope})
			return "openid"

		elif "cookie" in scope:
			return "cookie"

		else:
			L.warning("Scope must contain 'openid' or 'cookie'.", struct_data={"scope": " ".join(scope)})
			raise OAuthAuthorizeError(
				AuthErrorResponseCode.InvalidScope, client_id,
				error_description="Scope must contain 'openid' or 'cookie'.",
				struct_data={"scope": scope})

	async def _get_factors_to_setup(self, session):
		factors_to_setup = []

		# Check if all the enforced factors are present in the session
		if self.AuthenticationService.EnforceFactors is not None:
			factors_to_setup = list(self.AuthenticationService.EnforceFactors)
			for factor in session.Authentication.LoginDescriptor["factors"]:
				if factor["type"] in factors_to_setup:
					factors_to_setup.remove(factor["type"])

		# Check if there are additional factors to be reset
		credentials = await self.CredentialsService.get(session.Credentials.Id)
		cred_enforce_factors = set(credentials.get("enforce_factors", []))
		for factor in cred_enforce_factors:
			if factor not in factors_to_setup:
				factors_to_setup.append(factor)

		return factors_to_setup


	async def reply_with_successful_response(
		self, session, scope: list, redirect_uri: str,
		state: str = None,
		code_challenge: str = None,
		code_challenge_method: str = None
	):
		"""
		https://openid.net/specs/openid-connect-core-1_0.html
		3.1.2.5.  Successful Authentication Response

		The OAuth 2.0 Authorization Framework
		https://tools.ietf.org/html/rfc6749#section-4.1.2
		4.1.2.  Authorization Response
		"""

		# Prepare the redirect URL
		url = urllib.parse.urlparse(redirect_uri)
		url_qs = urllib.parse.parse_qs(url.query)

		if state is not None:
			# The OAuth 2.0 Authorization Framework, 4.1.2.  Authorization Response
			# If the "state" parameter was present in the client authorization request,
			# then use the exact value received from the client.
			url_qs["state"] = state

		# Add the Authorization Code into the response
		url_qs["code"] = await self.OpenIdConnectService.generate_authorization_code(
			session,
			code_challenge=code_challenge,
			code_challenge_method=code_challenge_method
		)

		# Success
		url = urllib.parse.urlunparse((
			url.scheme,
			url.netloc,
			url.path,
			url.params,
			urllib.parse.urlencode(url_qs, doseq=True),
			url.fragment  # TODO: There should be no fragment in redirect URI
		))

		response = aiohttp.web.HTTPFound(
			url,
			headers={
				# TODO: The server SHOULD generate a Location header field
				# https://httpwg.org/specs/rfc7231.html#status.302
				"Refresh": '0;url=' + url,
			},
			content_type="text/html",
			text="""<!doctype html>\n<html lang="en">\n<head></head><body>...</body>\n</html>\n"""
		)

		return response


	async def reply_with_redirect_to_login(
		self, response_type: str, scope: list, client_id: str, redirect_uri: str,
		state: str = None,
		code_challenge: str = None,
		code_challenge_method: str = None,
		login_parameters: dict = None
	):
		"""
		Reply with 404 and provide a link to the login form with a loopback to OIDC/authorize.
		Pass on the query parameters.
		"""

		# Gather params which will be passed to the login page
		login_query_params = []
		if login_parameters is not None:
			login_query_params = list(login_parameters.items())

		# Gather params which will be passed to the after-login oidc/authorize call
		authorize_query_params = {
			"response_type": response_type,
			"scope": " ".join(scope),
			"client_id": client_id,
			"redirect_uri": redirect_uri,
		}

		if state is not None:
			authorize_query_params["state"] = state

		if code_challenge is not None:
			authorize_query_params["code_challenge"] = code_challenge
			if code_challenge_method not in (None, "none"):
				authorize_query_params["code_challenge_method"] = code_challenge_method

		# Get client collection
		client_dict = await self.OpenIdConnectService.ClientService.get(client_id)

		# Build redirect uri
		callback_uri = self.OpenIdConnectService.build_authorize_uri(client_dict, **authorize_query_params)

		login_query_params.append(("redirect_uri", callback_uri))
		login_query_params.append(("client_id", client_id))

		# Build login uri
		login_url = self._build_login_uri(client_dict, login_query_params)
		response = aiohttp.web.HTTPNotFound(
			headers={
				"Location": login_url,
				"Refresh": '0;url=' + login_url,
			},
			content_type="text/html",
			text="""<!doctype html>\n<html lang="en">\n<head></head><body>...</body>\n</html>\n"""
		)
		delete_cookie(self.App, response)
		return response

	async def reply_with_factor_setup_redirect(
		self, session, missing_factors: list,
		response_type: str, scope: list, client_id: str, redirect_uri: str,
		state: str = None,
		login_parameters: dict = None
	):
		"""
		Redirect to home screen and force factor (re)configuration
		"""
		# Prepare the redirect URL
		sfa_url = urllib.parse.urlparse("{}{}".format(
			self.AuthWebuiBaseUrl,
			self.HomePath
		))

		# Gather params which will be passed to the oidc/authorize request called after the OTP setup
		authorize_query_params = [
			("prompt", "login"),
			("response_type", response_type),
			("scope", " ".join(scope)),
			("client_id", client_id),
			("redirect_uri", redirect_uri),
		]
		if state is not None:
			authorize_query_params.append(("state", state))

		# Build the redirect URI back to this endpoint and add it to auth URL params
		authorize_redirect_uri = "{}{}?{}".format(
			self.PublicApiBaseUrl,
			self.AuthorizePath,
			urllib.parse.urlencode(authorize_query_params)
		)

		auth_url_params = [
			("setup", " ".join(missing_factors)),
			# Redirect URI needs an extra layer of percent-encoding when placed in fragment
			# because browsers automatically do one layer of decoding
			("redirect_uri", urllib.parse.quote(authorize_redirect_uri))
		]
		# Add the query params to the #fragment part
		# TODO: There should be no fragment in redirect URI. Move to regular query.
		fragment = "{}?{}".format(sfa_url.fragment, urllib.parse.urlencode(auth_url_params, doseq=True))

		sfa_url = urllib.parse.urlunparse((
			sfa_url.scheme,
			sfa_url.netloc,
			sfa_url.path,
			sfa_url.params,
			None,
			fragment
		))

		response = aiohttp.web.HTTPFound(
			sfa_url,
			headers={
				"Refresh": "0;url=" + sfa_url,
			},
			content_type="text/html",
			text="""<!doctype html>\n<html lang="en">\n<head></head><body>...</body>\n</html>\n"""
		)

		return response

	def reply_with_authentication_error(
		self, error: str, redirect_uri: str,
		error_description: str = None,
		error_uri: str = None,
		state: str = None
	):
		"""
		3.1.2.6.  Authentication Error Response

		Unless the Redirection URI is invalid, the Authorization Server returns the Client to the Redirection
		URI specified in the Authorization Request with the appropriate error and state parameters.
		Other parameters SHOULD NOT be returned.
		"""
		qs = {}
		qs["error"] = error
		if error_description is not None:
			qs["error_description"] = error_description
		if error_uri is not None:
			qs["error_uri"] = error_uri
		if state is not None:
			qs["state"] = state

		if redirect_uri is not None:
			# Redirect to redirect_uri
			parts = urllib.parse.urlparse(redirect_uri)
			for k, v in urllib.parse.parse_qs(parts.query).items():
				if k not in qs:
					qs[k] = v.pop()
			redirect = urllib.parse.urlunparse((
				parts.scheme,
				parts.netloc,
				parts.path,
				None,  # params
				urllib.parse.urlencode(qs),
				None,
			))
		else:
			# No redirect_uri -> redirect to UI login page
			# TODO: Use the /message page on frontend
			redirect = "{}{}?{}".format(
				self.AuthWebuiBaseUrl,
				self.LoginPath,
				urllib.parse.urlencode(qs)
			)
		return aiohttp.web.HTTPFound(redirect)

	async def audit_authorize_success(self, session, from_info):
		await self.OpenIdConnectService.AuditService.append(
			AuditCode.AUTHORIZE_SUCCESS,
			credentials_id=session.Credentials.Id,
			client_id=session.OAuth2.ClientId,
			session_id=str(session.Session.Id),
			scope=session.OAuth2.Scope,
			tenants=[t for t in session.Authorization.Authz if t != "*"],
			fi=from_info)


	async def audit_authorize_error(self, error: OAuthAuthorizeError):
		await self.OpenIdConnectService.AuditService.append(
			AuditCode.AUTHORIZE_ERROR,
			credentials_id=error.CredentialsId,
			client_id=error.ClientId,
			**error.StructData)


	async def authorize_tenants_by_scope(self, scope, authz, credentials_id, client_id):
		has_access_to_all_tenants = self.OpenIdConnectService.RBACService.has_resource_access(
			authz, tenant=None, requested_resources=["authz:superuser"]) \
			or self.OpenIdConnectService.RBACService.has_resource_access(
			authz, tenant=None, requested_resources=["authz:tenant:access"])
		try:
			tenants = await self.OpenIdConnectService.TenantService.get_tenants_by_scope(
				scope, credentials_id, has_access_to_all_tenants)
		except exceptions.TenantNotFoundError as e:
			L.error("Tenant not found", struct_data={"tenant": e.Tenant})
			raise exceptions.AccessDeniedError(subject=credentials_id)
		except exceptions.TenantAccessDeniedError as e:
			L.error("Tenant access denied", struct_data={"tenant": e.Tenant, "cid": credentials_id})
			raise exceptions.AccessDeniedError(subject=credentials_id)
		except exceptions.NoTenantsError:
			L.error("Tenant access denied", struct_data={"cid": credentials_id})
			raise exceptions.AccessDeniedError(subject=credentials_id)

		return tenants


	def _build_login_uri(self, client_dict, login_query_params):
		"""
		Check if the client has a registered login URI. If not, use the default.
		Extend the URI with query parameters.
		"""
		login_uri = client_dict.get("login_uri")
		if login_uri is None:
			login_uri = "{}{}".format(self.AuthWebuiBaseUrl, self.LoginPath)

		parsed = urlparse(login_uri)
		if parsed["fragment"] != "":
			# If the Login URI contains fragment, add the login params into the fragment query
			fragment_parsed = urlparse(parsed["fragment"])
			query = urllib.parse.parse_qs(fragment_parsed["query"])
			query.update(login_query_params)
			fragment_parsed["query"] = urllib.parse.urlencode(query)
			parsed["fragment"] = urlunparse(**fragment_parsed)
		else:
			# If the Login URI contains no fragment, add the login params into the regular URL query
			query = urllib.parse.parse_qs(parsed["query"])
			query.update(login_query_params)
			parsed["query"] = urllib.parse.urlencode(query)

		return urlunparse(**parsed)


	def _validate_request_parameters(self, request_parameters):
		state = request_parameters.get("state") or None

		# Check for required parameters
		client_id = request_parameters.get("client_id") or None
		if client_id is None:
			L.warning("Missing or empty required parameter: {}.".format("client_id"), struct_data=request_parameters)
			raise OAuthAuthorizeError(
				AuthErrorResponseCode.InvalidRequest, client_id,
				redirect_uri=request_parameters.get("redirect_uri"),
				error_description="Missing or empty parameter {!r}.".format("client_id"),
				state=state,
				struct_data={"reason": "missing_query_parameter"})

		# NOTE: "redirect_uri" is required only by OIDC, not generic OAuth
		redirect_uri = request_parameters.get("redirect_uri") or None
		if redirect_uri is None:
			L.warning("Missing or empty required parameter: {}.".format("redirect_uri"), struct_data=request_parameters)
			raise OAuthAuthorizeError(
				AuthErrorResponseCode.InvalidRequest, client_id,
				redirect_uri=redirect_uri,
				error_description="Missing or empty parameter {!r}.".format("redirect_uri"),
				state=state,
				struct_data={"reason": "missing_query_parameter"})

		response_type = request_parameters.get("response_type") or None
		if response_type is None:
			L.warning(
				"Missing or empty required parameter: {}.".format("response_type"), struct_data=request_parameters)
			raise OAuthAuthorizeError(
				AuthErrorResponseCode.InvalidRequest, client_id,
				redirect_uri=redirect_uri,
				error_description="Missing or empty parameter {!r}.".format("response_type"),
				state=state,
				struct_data={"reason": "missing_query_parameter"})
		elif response_type != "code":
			L.warning("Unsupported response type.", struct_data=request_parameters)
			raise OAuthAuthorizeError(
				AuthErrorResponseCode.UnsupportedResponseType, client_id,
				redirect_uri=redirect_uri,
				state=state)

		# NOTE: "scope" is required only by OIDC, not generic OAuth
		scope = request_parameters.get("scope") or None
		if scope is None:
			L.warning("Missing or empty required parameter: {}.".format("scope"), struct_data=request_parameters)
			raise OAuthAuthorizeError(
				AuthErrorResponseCode.InvalidRequest, client_id,
				redirect_uri=redirect_uri,
				error_description="Missing or empty parameter {!r}.".format("scope"),
				state=state,
				struct_data={"reason": "missing_query_parameter"})

		prompt = request_parameters.get("prompt") or None
		if prompt is not None:
			# TODO: Prompt can be a list of multiple values (e.g. "prompt=select_account,consent")
			if prompt not in frozenset(["none", "login", "select_account"]):
				L.warning("Unsupported prompt.", struct_data={"prompt": prompt})
				raise OAuthAuthorizeError(
					AuthErrorResponseCode.InvalidRequest, client_id,
					error_description="Invalid prompt value: {}".format(prompt),
					redirect_uri=redirect_uri,
					state=state)
			L.info("Prompt {!r} requested.".format(prompt))

		# Check non-standard authorize parameters
		# TODO: Move these parameters to client configuration instead
		for parameter in frozenset(["ldid", "expiration"]):
			if parameter in request_parameters:
				L.info("Using non-standard authorize parameter {!r}.".format(parameter))

		# TODO: Move code challenge method validation here<|MERGE_RESOLUTION|>--- conflicted
+++ resolved
@@ -474,16 +474,11 @@
 				session_id=str(new_session.SessionId),
 				fi=from_info)
 
-<<<<<<< HEAD
-		await self.audit_authorize_success(new_session)
+		await self.audit_authorize_success(new_session, from_info)
 		return await self.reply_with_successful_response(
 			new_session, scope, redirect_uri, state,
 			code_challenge=code_challenge,
 			code_challenge_method=code_challenge_method)
-=======
-		await self.audit_authorize_success(new_session, from_info)
-		return await self.reply_with_successful_response(new_session, scope, redirect_uri, state)
->>>>>>> d125cf56
 
 	async def _build_cookie_entry_redirect_uri(self, client_dict, redirect_uri):
 		cookie_entry_uri = client_dict.get("cookie_entry_uri")
