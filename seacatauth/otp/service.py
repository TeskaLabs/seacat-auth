import datetime

import pyotp
import logging
import urllib.parse

import asab
import asab.storage

<<<<<<< HEAD
from typing import Optional
from ..exceptions import TOTPNotActiveError
=======
from ..events import EventTypes
>>>>>>> ca9ee8f2

#

L = logging.getLogger(__name__)

#



class EventType():
	TOTP_CREATED = "totp_created"
	TOTP_REGISTERED = "totp_moved_to_its_collection"


class OTPService(asab.Service):
	PreparedTOTPCollection = "tos"
	TOTPCollection = "totp"

	def __init__(self, app, service_name="seacatauth.OTPService"):
		super().__init__(app, service_name)
		self.StorageService = app.get_service("asab.StorageService")
		self.CredentialsService = app.get_service("seacatauth.CredentialsService")
		self.Issuer = asab.Config.get("seacatauth:otp", "issuer")
		if len(self.Issuer) == 0:
			auth_webui_base_url = asab.Config.get("general", "auth_webui_base_url")
			self.Issuer = str(urllib.parse.urlparse(auth_webui_base_url).hostname)
		self.RegistrationTimeout = datetime.timedelta(
			seconds=asab.Config.getseconds("seacatauth:otp", "registration_timeout")
		)

		app.PubSub.subscribe("Application.tick/60!", self._on_tick)


	async def _on_tick(self, event_name):
		await self._delete_expired_totp_secrets()


	async def deactivate_totp(self, credential_id: str):
		if not await self.has_activated_totp(credential_id):
			raise TOTPNotActiveError(credential_id)

		await self.StorageService.delete(collection=self.TOTPCollection, obj_id=credential_id)

		provider = self.CredentialsService.get_provider(credential_id)
		await provider.update(credential_id, {
			"__totp": None
		})


	async def prepare_totp(self, session, credentials_id: str) -> dict:

		credentials = await self.CredentialsService.get(credentials_id)

		secret = await self._create_totp_secret(session.SessionId)

		username = credentials.get("username")

		url = pyotp.totp.TOTP(secret).provisioning_uri(name=username, issuer_name=self.Issuer)

		totp_setup = {
			"url": url,
			"username": username,
			"issuer": self.Issuer,
			"secret": secret,
			"timeout": self.RegistrationTimeout.total_seconds(),
		}

		return totp_setup

	async def activate_prepared_totp(self, session, credentials_id: str, request_otp: str):
		"""
		Activates TOTP for the current user, provided that a TOTP secret is already set.
		Requires entering the generated OTP to succeed.
		"""
		if await self.has_activated_totp(credentials_id):
			L.warning("self.has_activated_totp = False")
			L.warning("result: FAILED")
			return {"result": "FAILED"}

		try:
			secret = await self._get_prepared_totp_secret_by_session_id(session.SessionId)
		except KeyError:
			# TOTP secret has not been initialized or has expired
			return {"result": "FAILED"}

		totp = pyotp.TOTP(secret)
		if totp.verify(request_otp) is False:
			# TOTP secret does not match
			return {"result": "FAILED"}

		# Store secret in its own dedicated collection
		upsertor = self.StorageService.upsertor(collection=self.TOTPCollection, obj_id=credentials_id)
		upsertor.set("__totp", secret)
		await upsertor.execute(custom_data={"event_type": EventType.TOTP_REGISTERED})
		L.log(asab.LOG_NOTICE, "TOTP secret registered", struct_data={"cid": credentials_id})

		await self._delete_prepared_totp_secret(session.SessionId)

		return {"result": "OK"}


	async def _create_totp_secret(self, session_id: str) -> str:
		"""
		Create TOTP secret.
		"""
		L.warning("ENTERED 134 FUNCTION _create_totp_secret(session_id={})".format(session_id))
		# Delete secret if exists.
		try:
			await self._delete_prepared_totp_secret(session_id)
		except KeyError:
			# There is no secret associated with this user session
			pass

		upsertor = self.StorageService.upsertor(collection=self.PreparedTOTPCollection, obj_id=session_id)

		expires: datetime.datetime = datetime.datetime.now(datetime.timezone.utc) + self.RegistrationTimeout
		upsertor.set("exp", expires)

		# TODO: Encryption
		secret = pyotp.random_base32()
		upsertor.set("__s", secret)

<<<<<<< HEAD
		await upsertor.execute(custom_data={"event_type": EventType.TOTP_CREATED})
=======
		await upsertor.execute(event_type=EventTypes.TOTP_SECRET_CREATED)
>>>>>>> ca9ee8f2
		L.log(asab.LOG_NOTICE, "TOTP secret created", struct_data={"sid": session_id})

		return secret


	async def _get_prepared_totp_secret_by_session_id(self, session_id: str) -> str:
		"""
		Get TOTP secret from TOTPUnregisteredSecretCollection["__s"]. If it has already expired, raise KeyError.
		"""
		L.warning("ENTERING 161 _get_totp_secret_from_session_id({})".format(session_id))
		data = await self.StorageService.get(collection=self.PreparedTOTPCollection, obj_id=session_id)
		secret: str = data["__s"]
		expiration_time: Optional[datetime.datetime] = data["exp"]
		if expiration_time is None or expiration_time < datetime.datetime.now(datetime.timezone.utc):
			raise KeyError("TOTP secret timed out")
		L.warning("secret: {}".format(secret))
		return secret

	async def _get_totp_secret_by_credentials_id(self, credentials_id: str) -> str:
		"""
		Get TOTP secret from TOTPCollection["__totp"].
		"""
		L.warning("ENTERING 174 _get_totp_secret_from_credentials_id({})".format(credentials_id))
		try:
			totp_object = await self.StorageService.get(collection=self.TOTPCollection, obj_id=credentials_id)
			L.warning("totp_object: {}".format(totp_object))
			secret: str = totp_object.get("__totp")
			L.warning("secret = {}".format(secret))
		except KeyError:
			L.warning("key error in obtaining credentials -> secret = None")
			secret = None
		return secret

	async def _delete_prepared_totp_secret(self, session_id: str):
		await self.StorageService.delete(collection=self.PreparedTOTPCollection, obj_id=session_id)
		L.info("TOTP secret deleted", struct_data={"sid": session_id})


	async def _delete_expired_totp_secrets(self):
		collection = self.StorageService.Database[self.PreparedTOTPCollection]

		query_filter = {"exp": {"$lt": datetime.datetime.now(datetime.timezone.utc)}}
		result = await collection.delete_many(query_filter)
		if result.deleted_count > 0:
			L.info("Expired TOTP secrets deleted", struct_data={
				"count": result.deleted_count
			})

	async def has_activated_totp(self, credentials_id: str) -> bool:
		"""
		Check if the user has TOTP activated from TOTPCollection. (For backward compatibility: check also TOTPUnregisteredSecretCollection.)
		"""
		L.warning("ENTERING 208: has_activated_totp")
		secret: Optional[str] = await self._get_totp_secret_by_credentials_id(credentials_id)
		L.warning("secret = {}".format(secret))
		if secret is None:
			# look for secret in TOTPUnregisteredSecretCollection
			L.warning("looking for it in TOTPUnregisteredSecretCollection['__totp']")
			credentials = await self.CredentialsService.get(credentials_id, include=frozenset(["__totp"]))
			secret = credentials.get("__totp")
			L.warning("secret = {}".format(secret))

		if secret is not None and len(secret) > 0:
			return True
		return False


	async def verify_request_totp(self, credentials_id, request_data: dict) -> bool:
		L.warning("ENTERING 224 compare_totp_with_request_data({}, {})".format(credentials_id, request_data))
		totp_secret: Optional[str] = await self._get_totp_secret_by_credentials_id(credentials_id)
		L.warning("totp_secret = {}".format(totp_secret))
		if totp_secret is None:
			# look for secret in TOTPUnregisteredSecretCollection
			credentials = await self.CredentialsService.get(credentials_id, include=frozenset(["__totp"]))
			totp_secret = credentials.get("__totp")
			L.warning("totp_secret from CredentialService = {}".format(totp_secret))

		try:
			totp_object = pyotp.TOTP(totp_secret)
			return totp_object.verify(request_data['totp'])
		except KeyError:
			return False<|MERGE_RESOLUTION|>--- conflicted
+++ resolved
@@ -7,12 +7,9 @@
 import asab
 import asab.storage
 
-<<<<<<< HEAD
 from typing import Optional
 from ..exceptions import TOTPNotActiveError
-=======
 from ..events import EventTypes
->>>>>>> ca9ee8f2
 
 #
 
@@ -135,11 +132,8 @@
 		secret = pyotp.random_base32()
 		upsertor.set("__s", secret)
 
-<<<<<<< HEAD
-		await upsertor.execute(custom_data={"event_type": EventType.TOTP_CREATED})
-=======
-		await upsertor.execute(event_type=EventTypes.TOTP_SECRET_CREATED)
->>>>>>> ca9ee8f2
+
+		await upsertor.execute(event_type=EventTypes.TOTP_CREATED)
 		L.log(asab.LOG_NOTICE, "TOTP secret created", struct_data={"sid": session_id})
 
 		return secret
