--- conflicted
+++ resolved
@@ -52,21 +52,9 @@
 
 		return asab.web.rest.json_response(request, response)
 
-<<<<<<< HEAD
-	@asab.web.rest.json_schema_handler({
-		"type": "object",
-		"required": ["otp"],
-		"properties": {
-			"otp": {"type": "string"}
-		}
-	})
+	@asab.web.rest.json_schema_handler(schema.ACTIVATE_OTP)
 	@asab.web.tenant.allow_no_tenant
 	async def activate_totp(self, request, *, json_data):
-=======
-	@asab.web.rest.json_schema_handler(schema.ACTIVATE_OTP)
-	@access_control()
-	async def activate_totp(self, request, *, credentials_id, json_data):
->>>>>>> 5ef8224e
 		"""
 		Activate TOTP for the current user
 
