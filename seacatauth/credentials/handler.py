--- conflicted
+++ resolved
@@ -210,13 +210,9 @@
 			explode: false
 		"""
 		authz = asab.contextvars.Authz.get()
-<<<<<<< HEAD
-		search = generic.SearchParams(request.query, filter_params={"role", "tenant"})
-=======
 		tenant_filter = request.query.get("tenant") or request.query.get("atenant", None)
 		role_filter = request.query.get("role") or request.query.get("arole", None)
 		simple_filter = request.query.get("f")
->>>>>>> 74833db0
 
 		# BACK-COMPAT: Convert the old "mode" search to advanced filters
 		mode = request.query.get("m", "default")
