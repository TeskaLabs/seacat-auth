import logging
import asyncio
import asab
import asab.web.rest
import asab.web.auth
import asab.web.tenant

from ... import exceptions, generic, AuditLogger
from ...models.const import ResourceId
from ...last_activity import EventCode
<<<<<<< HEAD
=======
from ...decorators import access_control
from .. import schema
>>>>>>> 5ef8224e


L = logging.getLogger(__name__)


class ChangePasswordHandler(object):
	"""
	Manage password

	---
	tags: ["Passwords"]
	"""

	def __init__(self, app, change_password_svc):
		self.ChangePasswordService = change_password_svc
		self.LastActivityService = app.get_service("seacatauth.LastActivityService")
		self.CredentialsService = app.get_service("seacatauth.CredentialsService")

		web_app = app.WebContainer.WebApp
		web_app.router.add_put("/password", self.admin_request_password_reset)
		web_app.router.add_get("/account/password/policy", self.password_policy)
		web_app.router.add_put("/account/password-change", self.change_password)
		web_app.router.add_get("/public/password/policy", self.password_policy)
		web_app.router.add_put("/public/password-reset", self.reset_password)
		web_app.router.add_put("/public/lost-password", self.lost_password)

		web_app_public = app.PublicWebContainer.WebApp
		web_app_public.router.add_get("/public/password/policy", self.password_policy)
		web_app_public.router.add_put("/public/password-reset", self.reset_password)
		web_app_public.router.add_put("/public/lost-password", self.lost_password)


	@asab.web.tenant.allow_no_tenant
	@asab.web.auth.noauth
	async def password_policy(self, request):
		"""
		Get minimum password requirements
		"""
		response_data = await self.ChangePasswordService.password_policy()
		return asab.web.rest.json_response(request, response_data)


<<<<<<< HEAD
	@asab.web.rest.json_schema_handler({
		"type": "object",
		"required": [
			"oldpassword",
			"newpassword",
		],
		"properties": {
			"oldpassword": {"type": "string"},
			"newpassword": {"type": "string"},
		}
	})
	@asab.web.tenant.allow_no_tenant
=======
	@asab.web.rest.json_schema_handler(schema.CHANGE_PASSWORD)
	@access_control()
>>>>>>> 5ef8224e
	async def change_password(self, request, *, json_data):
		"""
		Set a new password (with current password authentication)
		"""
		authz = asab.contextvars.Authz.get()
		new_password = json_data.get("newpassword")
		old_password = json_data.get("oldpassword")
		credentials_id = authz.CredentialsId
		from_ip = generic.get_request_access_ips(request)

		# Authenticate with the old password
		authenticated = await self.CredentialsService.authenticate(
			credentials_id, {"password": old_password})
		if not authenticated:
			AuditLogger.log(asab.LOG_NOTICE, "Password change failed: Authentication failed", struct_data={
				"cid": credentials_id, "from_ip": from_ip})
			await self.LastActivityService.update_last_activity(
				EventCode.PASSWORD_CHANGE_FAILED, credentials_id=credentials_id, from_ip=from_ip)
			return asab.web.rest.json_response(request, status=401, data={
				"result": "UNAUTHORIZED",
				"tech_message": "Authentication failed.",
			})

		# Verify that the new password is different from the old one
		# TODO: Users should not reuse their last 10 passwords at least
		if new_password == old_password:
			AuditLogger.log(asab.LOG_NOTICE, "Password change denied: Reusing old passwords is not allowed.", struct_data={
				"cid": credentials_id, "from_ip": from_ip})
			await self.LastActivityService.update_last_activity(
				EventCode.PASSWORD_CHANGE_FAILED, credentials_id=credentials_id, from_ip=from_ip)
			return asab.web.rest.json_response(request, status=400, data={
				"result": "FAILED",
				"tech_message": "Reusing old passwords is not allowed.",
			})

		# Change the password
		try:
			await self.ChangePasswordService.change_password(credentials_id, new_password)
		except exceptions.WeakPasswordError as e:
			AuditLogger.log(asab.LOG_NOTICE, "Password change denied: New password too weak.", struct_data={
				"cid": credentials_id, "from_ip": from_ip})
			await self.LastActivityService.update_last_activity(
				EventCode.PASSWORD_CHANGE_FAILED, credentials_id=credentials_id, from_ip=from_ip)
			return asab.web.rest.json_response(request, status=400, data={
				"result": "FAILED",
				"tech_message": str(e),
			})
		except Exception as e:
			L.exception("Password change failed: {}".format(e))
			AuditLogger.log(asab.LOG_NOTICE, "Password change failed: {}".format(e.__class__.__name__), struct_data={
				"cid": credentials_id, "from_ip": from_ip})
			await self.LastActivityService.update_last_activity(
				EventCode.PASSWORD_CHANGE_FAILED, credentials_id=credentials_id, from_ip=from_ip)
			return asab.web.rest.json_response(request, status=401, data={"result": "FAILED"})

		# Record the change in audit
		AuditLogger.log(
			asab.LOG_NOTICE, "Password change successful",
			struct_data={"cid": credentials_id, "from_ip": from_ip}
		)
		await self.LastActivityService.update_last_activity(
			EventCode.PASSWORD_CHANGE_SUCCESS, credentials_id=credentials_id, from_ip=from_ip)

		return asab.web.rest.json_response(request, {"result": "OK"})

<<<<<<< HEAD

	@asab.web.rest.json_schema_handler({
		"type": "object",
		"required": [
			"newpassword",
			"pwd_token"  # Password reset token
		],
		"properties": {
			"newpassword": {
				"type": "string"
			},
			"pwd_token": {
				"type": "string",
				"description": "One-time code for password reset"
			},
		}
	})
	@asab.web.tenant.allow_no_tenant
	@asab.web.auth.noauth
=======
	@asab.web.rest.json_schema_handler(schema.RESET_PASSWORD)
>>>>>>> 5ef8224e
	async def reset_password(self, request, *, json_data):
		"""
		Set a new password (with password token authentication)
		"""
		# TODO: this call needs to be encrypted
		# Safety timeout
		await asyncio.sleep(5)

		password_reset_token = json_data.get("pwd_token")
		new_password = json_data.get("newpassword")
		from_ip = generic.get_request_access_ips(request)

		# "Authenticate" using the password reset token
		try:
			password_reset_details = await self.ChangePasswordService.get_password_reset_token_details(
				password_reset_token)
			credentials_id = password_reset_details["cid"]
		except KeyError:
			AuditLogger.log(
				asab.LOG_NOTICE, "Password reset failed: Invalid password reset token",
				struct_data={"from_ip": from_ip, "token": password_reset_token}
			)
			return asab.web.rest.json_response(request, status=401, data={"result": "FAILED"})

		# Change the password
		try:
			await self.ChangePasswordService.change_password(credentials_id, new_password)
		except exceptions.CredentialsSuspendedError:
			AuditLogger.log(asab.LOG_NOTICE, "Password reset denied: Credentials suspended", struct_data={
				"cid": credentials_id})
			await self.LastActivityService.update_last_activity(
				EventCode.PASSWORD_CHANGE_FAILED, credentials_id=credentials_id, from_ip=from_ip)
			return asab.web.rest.json_response(request, status=401, data={"result": "FAILED"})
		except exceptions.WeakPasswordError as e:
			AuditLogger.log(asab.LOG_NOTICE, "Password reset denied: New password too weak.", struct_data={
				"cid": credentials_id, "from_ip": from_ip})
			await self.LastActivityService.update_last_activity(
				EventCode.PASSWORD_CHANGE_FAILED, credentials_id=credentials_id, from_ip=from_ip)
			return asab.web.rest.json_response(request, status=400, data={
				"result": "FAILED",
				"tech_message": str(e),
			})
		except Exception as e:
			L.exception("Password reset failed: {}".format(e))
			AuditLogger.log(asab.LOG_NOTICE, "Password reset failed: {}".format(e.__class__.__name__), struct_data={
				"cid": credentials_id, "from_ip": from_ip})
			await self.LastActivityService.update_last_activity(
				EventCode.PASSWORD_CHANGE_FAILED, credentials_id=credentials_id, from_ip=from_ip)
			return asab.web.rest.json_response(request, status=401, data={"result": "FAILED"})

		# Delete all the credentials' tokens after a successful password change
		await self.ChangePasswordService.delete_password_reset_tokens_by_cid(credentials_id)

		# Record in audit
		AuditLogger.log(
			asab.LOG_NOTICE, "Password reset successful",
			struct_data={"cid": credentials_id, "from_ip": from_ip}
		)
		await self.LastActivityService.update_last_activity(
			EventCode.PASSWORD_CHANGE_SUCCESS, credentials_id=credentials_id, from_ip=from_ip)

		return asab.web.rest.json_response(request, {"result": "OK"})


<<<<<<< HEAD
	@asab.web.rest.json_schema_handler({
		"type": "object",
		"required": ["credentials_id"],
		"properties": {
			"credentials_id": {"type": "string"},
			"expiration": {"type": "number"},
		}
	})
	@asab.web.tenant.allow_no_tenant
	@asab.web.auth.require(ResourceId.CREDENTIALS_EDIT)
=======
	@asab.web.rest.json_schema_handler(schema.REQUEST_PASSWORD_RESET_ADMIN)
	@access_control(ResourceId.CREDENTIALS_EDIT)
>>>>>>> 5ef8224e
	async def admin_request_password_reset(self, request, *, json_data):
		"""
		Send a password reset link to specified user
		"""
		credentials_id = json_data.get("credentials_id")
		try:
			credentials = await self.CredentialsService.get(credentials_id)
		except exceptions.CredentialsNotFoundError:
			L.log(asab.LOG_NOTICE, "Password reset denied: Credentials not found.", struct_data={
				"cid": credentials_id})
			return asab.web.rest.json_response(request, {"result": "NOT-FOUND"}, status=404)

		try:
			reset_url = await self.ChangePasswordService.init_password_reset_by_admin(
				credentials,
				expiration=json_data.get("expiration")
			)
		except exceptions.CredentialsNotFoundError:
			L.log(asab.LOG_NOTICE, "Password reset denied: Credentials not found", struct_data={
				"cid": credentials_id})
			return asab.web.rest.json_response(request, {"result": "NOT-FOUND"}, status=404)
		except exceptions.CredentialsSuspendedError:
			L.log(asab.LOG_NOTICE, "Password reset denied: Credentials suspended", struct_data={
				"cid": credentials_id})
			return asab.web.rest.json_response(request, {"result": "NOT-FOUND"}, status=404)
		except exceptions.MessageDeliveryError as e:
			L.error("Failed to send password change link: {}".format(e), struct_data={"cid": credentials_id})
			return asab.web.rest.json_response(request, {
				"result": "ERROR",
				"tech_err": "Failed to send email with password reset link.",
				"error": "SeaCatAuthError|Failed to send email with password reset link.",
			}, status=500)

		response_data = {"result": "OK"}
		if reset_url:
			# Password reset URL was not sent because CommunicationService is disabled
			# Add the URL to admin response
			response_data["reset_url"] = reset_url

		return asab.web.rest.json_response(request, response_data)


<<<<<<< HEAD
	@asab.web.rest.json_schema_handler({
		"type": "object",
		"required": ["ident"],
		"properties": {
			"ident": {"type": "string"},
		}
	})
	@asab.web.tenant.allow_no_tenant
	@asab.web.auth.noauth
=======
	@asab.web.rest.json_schema_handler(schema.REQUEST_LOST_PASSWORD_RESET)
>>>>>>> 5ef8224e
	async def lost_password(self, request, *, json_data):
		"""
		Request a password reset link

		NOTE: This must always return a positive response as a measure to avoid
		sensitive information disclosure on public API.
		"""
		await asyncio.sleep(5)  # Safety time cooldown
		access_ips = generic.get_request_access_ips(request)
		ident = json_data["ident"]
		credentials_id = await self.ChangePasswordService.CredentialsService.locate(ident, stop_at_first=True)
		if credentials_id is None:
			L.log(asab.LOG_NOTICE, "Ident matched no credentials", struct_data={
				"ident": ident, "from": access_ips})
			# Avoid information disclosure
			return asab.web.rest.json_response(request, {"result": "OK"})

		try:
			credentials = await self.CredentialsService.get(credentials_id)
		except exceptions.CredentialsNotFoundError:
			L.error("Lost password reset denied: Credentials not found", struct_data={
				"cid": credentials_id, "from": access_ips})
			# Avoid information disclosure
			return asab.web.rest.json_response(request, {"result": "OK"})

		try:
			await self.ChangePasswordService.init_lost_password_reset(credentials)
		except exceptions.CredentialsSuspendedError:
			L.error("Lost password reset denied: Credentials suspended", struct_data={
				"cid": credentials_id, "from": access_ips})
			# Avoid information disclosure
			return asab.web.rest.json_response(request, {"result": "OK"})
		except exceptions.MessageDeliveryError as e:
			L.error("Lost password reset failed: Failed to send password change link ({})".format(e), struct_data={
				"cid": credentials_id, "from": access_ips})
			# Avoid information disclosure
			return asab.web.rest.json_response(request, {"result": "OK"})

		return asab.web.rest.json_response(request, {"result": "OK"})<|MERGE_RESOLUTION|>--- conflicted
+++ resolved
@@ -8,11 +8,7 @@
 from ... import exceptions, generic, AuditLogger
 from ...models.const import ResourceId
 from ...last_activity import EventCode
-<<<<<<< HEAD
-=======
-from ...decorators import access_control
 from .. import schema
->>>>>>> 5ef8224e
 
 
 L = logging.getLogger(__name__)
@@ -55,23 +51,8 @@
 		return asab.web.rest.json_response(request, response_data)
 
 
-<<<<<<< HEAD
-	@asab.web.rest.json_schema_handler({
-		"type": "object",
-		"required": [
-			"oldpassword",
-			"newpassword",
-		],
-		"properties": {
-			"oldpassword": {"type": "string"},
-			"newpassword": {"type": "string"},
-		}
-	})
-	@asab.web.tenant.allow_no_tenant
-=======
 	@asab.web.rest.json_schema_handler(schema.CHANGE_PASSWORD)
-	@access_control()
->>>>>>> 5ef8224e
+	@asab.web.tenant.allow_no_tenant
 	async def change_password(self, request, *, json_data):
 		"""
 		Set a new password (with current password authentication)
@@ -137,29 +118,9 @@
 
 		return asab.web.rest.json_response(request, {"result": "OK"})
 
-<<<<<<< HEAD
-
-	@asab.web.rest.json_schema_handler({
-		"type": "object",
-		"required": [
-			"newpassword",
-			"pwd_token"  # Password reset token
-		],
-		"properties": {
-			"newpassword": {
-				"type": "string"
-			},
-			"pwd_token": {
-				"type": "string",
-				"description": "One-time code for password reset"
-			},
-		}
-	})
+	@asab.web.rest.json_schema_handler(schema.RESET_PASSWORD)
 	@asab.web.tenant.allow_no_tenant
 	@asab.web.auth.noauth
-=======
-	@asab.web.rest.json_schema_handler(schema.RESET_PASSWORD)
->>>>>>> 5ef8224e
 	async def reset_password(self, request, *, json_data):
 		"""
 		Set a new password (with password token authentication)
@@ -224,21 +185,9 @@
 		return asab.web.rest.json_response(request, {"result": "OK"})
 
 
-<<<<<<< HEAD
-	@asab.web.rest.json_schema_handler({
-		"type": "object",
-		"required": ["credentials_id"],
-		"properties": {
-			"credentials_id": {"type": "string"},
-			"expiration": {"type": "number"},
-		}
-	})
+	@asab.web.rest.json_schema_handler(schema.REQUEST_PASSWORD_RESET_ADMIN)
 	@asab.web.tenant.allow_no_tenant
 	@asab.web.auth.require(ResourceId.CREDENTIALS_EDIT)
-=======
-	@asab.web.rest.json_schema_handler(schema.REQUEST_PASSWORD_RESET_ADMIN)
-	@access_control(ResourceId.CREDENTIALS_EDIT)
->>>>>>> 5ef8224e
 	async def admin_request_password_reset(self, request, *, json_data):
 		"""
 		Send a password reset link to specified user
@@ -281,19 +230,9 @@
 		return asab.web.rest.json_response(request, response_data)
 
 
-<<<<<<< HEAD
-	@asab.web.rest.json_schema_handler({
-		"type": "object",
-		"required": ["ident"],
-		"properties": {
-			"ident": {"type": "string"},
-		}
-	})
+	@asab.web.rest.json_schema_handler(schema.REQUEST_LOST_PASSWORD_RESET)
 	@asab.web.tenant.allow_no_tenant
 	@asab.web.auth.noauth
-=======
-	@asab.web.rest.json_schema_handler(schema.REQUEST_LOST_PASSWORD_RESET)
->>>>>>> 5ef8224e
 	async def lost_password(self, request, *, json_data):
 		"""
 		Request a password reset link
