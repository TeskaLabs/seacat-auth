import datetime
import json
import logging
import typing
import aiohttp.web
import asab
import asab.web.rest
import asab.web.auth
import asab.web.tenant
import asab.utils
import asab.exceptions

from ... import generic, exceptions
from ...models.const import ResourceId
from ... import exceptions
from .. import schema


L = logging.getLogger(__name__)


class RegistrationHandler(object):
	"""
	Credential registration

	---
	tags: ["User registration"]
	"""

	def __init__(self, app, registration_svc, credentials_svc):
		self.App = app
		self.RegistrationService = registration_svc
		self.CredentialsService = credentials_svc

		self.AsabAuthService = app.get_service("asab.AuthService")
		self.SessionService = app.get_service("seacatauth.SessionService")
		self.TenantService = app.get_service("seacatauth.TenantService")

		web_app = app.WebContainer.WebApp
		web_app.router.add_post("/{tenant}/invite", self.admin_create_invitation)
		web_app.router.add_post("/invite/{credentials_id}", self.resend_invitation)
		web_app.router.add_post("/account/{tenant}/invite", self.public_create_invitation)
		web_app.router.add_post("/public/register", self.request_self_invitation)
		web_app.router.add_get("/public/register/{registration_code:[-_=a-zA-Z0-9]{16,}}", self.get_registration)
		web_app.router.add_put("/public/register/{registration_code:[-_=a-zA-Z0-9]{16,}}", self.update_registration)
		web_app.router.add_post(
			"/public/register/{registration_code:[-_=a-zA-Z0-9]{16,}}", self.complete_registration)

		web_app_public = app.PublicWebContainer.WebApp
		web_app_public.router.add_post("/public/register", self.request_self_invitation)
		web_app_public.router.add_get("/public/register/{registration_code:[-_=a-zA-Z0-9]{16,}}", self.get_registration)
		web_app_public.router.add_put("/public/register/{registration_code:[-_=a-zA-Z0-9]{16,}}", self.update_registration)
		web_app_public.router.add_post(
			"/public/register/{registration_code:[-_=a-zA-Z0-9]{16,}}", self.complete_registration)


	@asab.web.rest.json_schema_handler(schema.CREATE_INVITATION_PUBLIC)
	@asab.web.auth.require(ResourceId.TENANT_ASSIGN)
	async def public_create_invitation(self, request, *, json_data):
		"""
		Common user request to invite a new user to join specified tenant and create an account
		if they don't have one yet. The invited user gets a registration link in their email.
		"""
		authz = asab.contextvars.Authz.get()
		tenant_id = asab.contextvars.Tenant.get()
		# TODO: Limit the number of requests
		# Get IPs of the invitation issuer
		access_ips = [request.remote]
		forwarded_for = request.headers.get("X-Forwarded-For")
		if forwarded_for is not None:
			access_ips.extend(forwarded_for.split(", "))

		expiration = json_data.get("expiration")
		if isinstance(expiration, str):
			expiration = asab.utils.convert_to_seconds(expiration)
		else:
			expiration = self.RegistrationService.RegistrationExpiration

		credential_data = {"email": json_data.get("email")}

		# Prepare credentials, assign tenant and send invitation email
<<<<<<< HEAD
		invited_credentials_id, registration_url = await self._prepare_invitation(
			tenant_id, credential_data, expiration, access_ips,
			invited_by_cid=authz.CredentialsId
		)
		if registration_url:
			L.log(asab.LOG_NOTICE, "Including invitation URL in REST response.", struct_data={
				"cid": invited_credentials_id, "requested_by": authz.CredentialsId})
			response_data["registration_url"] = registration_url

		return asab.web.rest.json_response(request, response_data)
=======
		return await self._prepare_invitation(
			request, tenant, credential_data, expiration, access_ips,
			invited_by_cid=credentials_id
		)
>>>>>>> c8ffc6a8


	@asab.web.rest.json_schema_handler(schema.CREATE_INVITATION_ADMIN)
	@asab.web.auth.require(ResourceId.TENANT_ASSIGN)
	async def admin_create_invitation(self, request, *, json_data):
		"""
		Admin request to register a new user and invite them to the specified tenant.
		Generate a registration code and send a registration link to the user's email.
		"""
		authz = asab.contextvars.Authz.get()
		tenant_id = asab.contextvars.Tenant.get()

		# Get IPs of the invitation issuer
		access_ips = [request.remote]
		forwarded_for = request.headers.get("X-Forwarded-For")
		if forwarded_for is not None:
			access_ips.extend(forwarded_for.split(", "))

		expiration = json_data.get("expiration")
		if isinstance(expiration, str):
			expiration = asab.utils.convert_to_seconds(expiration)
		else:
			expiration = self.RegistrationService.RegistrationExpiration

		credential_data = json_data["credentials"]

		# Prepare credentials and assign tenant
<<<<<<< HEAD
		invited_credentials_id, registration_url = await self._prepare_invitation(
			tenant_id, credential_data, expiration, access_ips,
			invited_by_cid=authz.CredentialsId
		)

		response_data = {
			"result": "OK",
			"credentials_id": invited_credentials_id,
		}
		if registration_url:
			# URL was not sent because CommunicationService is disabled
			# Add the URL to admin response
			L.log(asab.LOG_NOTICE, "Including invitation URL in REST response.", struct_data={
				"cid": invited_credentials_id, "requested_by": authz.CredentialsId})
			response_data["registration_url"] = registration_url

		return asab.web.rest.json_response(request, response_data)

=======
		return await self._prepare_invitation(
			request, tenant, credential_data, expiration, access_ips,
			invited_by_cid=credentials_id
		)

>>>>>>> c8ffc6a8

	async def _prepare_invitation(
		self,
		request: aiohttp.web.Request,
		tenant: str,
		credential_data: dict,
		expiration: float,
		access_ips: list,
		invited_by_cid: typing.Optional[str] = None,
	) -> aiohttp.web.Response:
		"""
		Prepare credentials for registration. Either create a new set of credentials, or locate the existing one.

		Args:
			tenant: Tenant to invite into
			credential_data: Username, email address and/or phone number
			expiration: Invitation expiration in seconds
			access_ips: Source IPs of the invitation request
			invited_by_cid: Credentials ID of the invitation request
		"""
		session_ctx = generic.SessionContext.get()
		can_send_email = (
			"email" in credential_data
			and await self.RegistrationService.CommunicationService.is_channel_enabled("email")
		)
		if not (can_send_email or session_ctx.is_superuser()):
			# Cannot send email, cannot return link in response
			return asab.web.rest.json_response(request, status=400, data={
				"result": "ERROR",
				"tech_err": "Sending emails is not supported."
			})

		# Prepare credentials and registration code
		already_registered = False
		try:
			credentials_id = await self.RegistrationService.draft_credentials(
				credential_data=credential_data,
				expiration=expiration,
				invited_by_cid=invited_by_cid,
				invited_from_ips=access_ips,
			)

		except asab.exceptions.Conflict:
			# Credentials already exist
			# Locate the credentials by the conflicting value and use them
			credentials_id = await self.CredentialsService.locate(credential_data["email"], stop_at_first=True)
			credentials = await self.CredentialsService.get(credentials_id, include=["__registration"])

			if "__registration" not in credentials:
				already_registered = True
				L.log(
					asab.LOG_NOTICE,
					"Invitation matches credentials that are already registered.",
					struct_data={"cid": credentials_id, **credential_data}
				)


		# Assign tenant
		try:
			await self.RegistrationService.TenantService.assign_tenant(credentials_id, tenant)
		except asab.exceptions.Conflict:
			L.log(asab.LOG_NOTICE, "Tenant already assigned.", struct_data={"cid": credentials_id, "t": tenant})

		response_data = {
			"result": "OK",
			"credentials_id": credentials_id,
		}

		if not already_registered:
			registration_code = await self.RegistrationService.refresh_registration_code(credentials_id)
			registration_url = self.RegistrationService.format_registration_url(registration_code)
			if session_ctx.is_superuser():
				response_data["registration_url"] = registration_url

			if not can_send_email:
				response_data["result"] = "ERROR"
				response_data["tech_err"] = "Failed to send invitation link."
				return asab.web.rest.json_response(request, response_data, status=400)

			try:
				await self.RegistrationService.CommunicationService.invitation(
					credentials=credential_data,
					registration_uri=registration_url,
					tenants=[tenant],
					expires_at=datetime.datetime.now(datetime.timezone.utc) + datetime.timedelta(seconds=expiration)
				)
			except exceptions.MessageDeliveryError:
				response_data["result"] = "ERROR"
				response_data["tech_err"] = "Failed to send invitation link."
				return asab.web.rest.json_response(request, response_data, status=400)

		return asab.web.rest.json_response(request, response_data)


	@asab.web.tenant.allow_no_tenant
	@asab.web.auth.require(ResourceId.TENANT_ASSIGN)
	async def resend_invitation(self, request):
		"""
		Resend invitation to an already invited user and extend the expiration of the invitation.
		"""
		session_ctx = generic.SessionContext.get()
		credentials_id = request.match_info["credentials_id"]
		credentials = await self.CredentialsService.get(credentials_id, include=["__registration"])
		can_send_email = await self.RegistrationService.CommunicationService.can_send_to_target(credentials, "email")
		if not (can_send_email or session_ctx.is_superuser()):
			# Cannot send email, cannot return link in response
			return asab.web.rest.json_response(request, status=400, data={
				"result": "ERROR",
				"tech_err": "Sending emails is not supported."
			})

		if "__registration" not in credentials:
			raise asab.exceptions.ValidationError("Credentials already registered.")
		assert "email" in credentials

		# Extend the expiration
		expiration = (
			datetime.datetime.now(datetime.timezone.utc)
			+ datetime.timedelta(seconds=self.RegistrationService.RegistrationExpiration))
		if credentials["__registration"]["exp"] < expiration:
			await self.RegistrationService.CredentialProvider.update(
				credentials["_id"], {"__registration.exp": expiration})
		else:
			expiration = credentials["__registration"]["exp"]

		registration_code = await self.RegistrationService.refresh_registration_code(credentials_id)
		registration_url = self.RegistrationService.format_registration_url(registration_code)

		response_data = {"result": "OK"}
		if session_ctx.is_superuser():
			response_data["registration_url"] = registration_url

		if not can_send_email:
			response_data["result"] = "ERROR"
			response_data["tech_err"] = "Failed to send invitation link."
			return asab.web.rest.json_response(request, response_data, status=400)

		tenants = await self.RegistrationService.TenantService.get_tenants(credentials_id)
		try:
			await self.RegistrationService.CommunicationService.invitation(
				credentials=credentials,
				registration_uri=registration_url,
				tenants=tenants,
				expires_at=expiration,
			)
		except exceptions.MessageDeliveryError:
			response_data["result"] = "ERROR"
			response_data["tech_err"] = "Failed to send invitation link."
			return asab.web.rest.json_response(request, response_data, status=400)

		return asab.web.rest.json_response(request, response_data)


	@asab.web.rest.json_schema_handler(schema.REQUEST_SELF_INVITATION)
	@asab.web.auth.noauth
	async def request_self_invitation(self, request, *, json_data):
		"""
		Anonymous user request to register themself.
		Generate a registration token and send a registration link to the user's email.
		"""
		# Disable this endpoint if self-registration is not enabled
		if not self.RegistrationService.SelfRegistrationEnabled:
			L.log(asab.LOG_NOTICE, "Self-registration is not enabled")
			return aiohttp.web.HTTPNotFound()

		# Log IPs from which the request was made
		access_ips = [request.remote]
		forwarded_for = request.headers.get("X-Forwarded-For")
		if forwarded_for is not None:
			access_ips.extend(forwarded_for.split(", "))

		# TODO: Limit the number of self-registrations with the same IP / same email address
		# TODO: Limit the total number of active registrations

		# Create invitation
		await self.RegistrationService.draft_credentials(
			credential_data={"email": json_data["email"]},
			invited_from_ips=access_ips,
		)

		payload = {
			"result": "OK",
			"email": json_data.get("email"),
		}

		return asab.web.rest.json_response(request, payload)


	@asab.web.tenant.allow_no_tenant
	@asab.web.auth.noauth
	async def get_registration(self, request):
		"""
		Get credentials by registration handle
		"""
		registration_code = request.match_info["registration_code"]
		try:
			credentials = await self.RegistrationService.get_credential_by_registration_code(registration_code)
		except KeyError:
			return asab.web.rest.json_response(request, status=404, data={
				"result": "ERROR",
				"tech_err": "Registration code not found."
			})

		# TODO: Get "required" and "editable" values from credential policy
		email_data = {
			"required": True,
			"editable": False,
		}
		if "email" in credentials:
			email_data["value"] = credentials["email"]

		phone_data = {
			"required": False,
			"editable": True,
		}
		if "phone" in credentials:
			phone_data["value"] = credentials["phone"]

		username_data = {
			"required": True,
			"editable": True,
		}
		if "username" in credentials:
			username_data["value"] = credentials["username"]

		password_hash = credentials.pop("__password", None)
		password_data = {
			"set": password_hash is not None and len(password_hash) > 0,
			"required": True,
			"editable": True,
		}
		# TODO: Add info about configured login factors
		# credentials_public["totp"] = False
		# credentials_public["webauthn"] = False
		# credentials_public["external_login"] = False

		response_data = {
			"credentials": {
				"email": email_data,
				"username": username_data,
				"phone": phone_data,
				"password": password_data,
			}
		}
		tenants = await self.TenantService.get_tenants(credentials["_id"])
		if tenants is not None:
			response_data["tenants"] = tenants

		return asab.web.rest.json_response(request, response_data)


	@asab.web.tenant.allow_no_tenant
	@asab.web.auth.noauth
	async def update_registration(self, request):
		"""
		Update drafted credentials
		"""
		registration_code = request.match_info["registration_code"]

		request_data = await request.read()
		if self.RegistrationService.EncryptionEnabled:
			raise NotImplementedError("Registration encryption not implemented.")
		else:
			try:
				credential_data = json.loads(request_data)
			except json.decoder.JSONDecodeError:
				raise asab.exceptions.ValidationError("Invalid JSON.")

		await self.RegistrationService.update_credential_by_registration_code(
			registration_code, credential_data)

		return asab.web.rest.json_response(request, {"result": "OK"})


	@asab.web.tenant.allow_no_tenant
	@asab.web.auth.noauth
	async def complete_registration(self, request):
		"""
		Complete the registration either by activating the draft credentials
		or by transferring their tenants and roles to the currently authenticated user.
		"""
		cookie_service = self.App.get_service("seacatauth.CookieService")
		try:
			root_session = await cookie_service.get_session_by_request_cookie(request)
		except (exceptions.NoCookieError, exceptions.SessionNotFoundError):
			root_session = None

		registration_code = request.match_info["registration_code"]

		# TODO: Make sure that self-registered users create their new tenant

		if request.query.get("update_current") == "true":
			if root_session is None:
				# Use the registration data to update the currently authenticated user
				# Make sure this is explicit
				raise asab.exceptions.NotAuthenticatedError()

			await self.RegistrationService.complete_registration_with_existing_credentials(
				registration_code, root_session.Credentials.Id)

		else:
			# Complete the registration with the new credentials
			await self.RegistrationService.complete_registration(registration_code)

		return asab.web.rest.json_response(request, {"result": "OK"})<|MERGE_RESOLUTION|>--- conflicted
+++ resolved
@@ -4,13 +4,13 @@
 import typing
 import aiohttp.web
 import asab
+import asab.contextvars
 import asab.web.rest
 import asab.web.auth
 import asab.web.tenant
 import asab.utils
 import asab.exceptions
 
-from ... import generic, exceptions
 from ...models.const import ResourceId
 from ... import exceptions
 from .. import schema
@@ -79,23 +79,10 @@
 		credential_data = {"email": json_data.get("email")}
 
 		# Prepare credentials, assign tenant and send invitation email
-<<<<<<< HEAD
-		invited_credentials_id, registration_url = await self._prepare_invitation(
-			tenant_id, credential_data, expiration, access_ips,
+		return await self._prepare_invitation(
+			request, tenant_id, credential_data, expiration, access_ips,
 			invited_by_cid=authz.CredentialsId
 		)
-		if registration_url:
-			L.log(asab.LOG_NOTICE, "Including invitation URL in REST response.", struct_data={
-				"cid": invited_credentials_id, "requested_by": authz.CredentialsId})
-			response_data["registration_url"] = registration_url
-
-		return asab.web.rest.json_response(request, response_data)
-=======
-		return await self._prepare_invitation(
-			request, tenant, credential_data, expiration, access_ips,
-			invited_by_cid=credentials_id
-		)
->>>>>>> c8ffc6a8
 
 
 	@asab.web.rest.json_schema_handler(schema.CREATE_INVITATION_ADMIN)
@@ -123,32 +110,11 @@
 		credential_data = json_data["credentials"]
 
 		# Prepare credentials and assign tenant
-<<<<<<< HEAD
-		invited_credentials_id, registration_url = await self._prepare_invitation(
-			tenant_id, credential_data, expiration, access_ips,
+		return await self._prepare_invitation(
+			request, tenant_id, credential_data, expiration, access_ips,
 			invited_by_cid=authz.CredentialsId
 		)
 
-		response_data = {
-			"result": "OK",
-			"credentials_id": invited_credentials_id,
-		}
-		if registration_url:
-			# URL was not sent because CommunicationService is disabled
-			# Add the URL to admin response
-			L.log(asab.LOG_NOTICE, "Including invitation URL in REST response.", struct_data={
-				"cid": invited_credentials_id, "requested_by": authz.CredentialsId})
-			response_data["registration_url"] = registration_url
-
-		return asab.web.rest.json_response(request, response_data)
-
-=======
-		return await self._prepare_invitation(
-			request, tenant, credential_data, expiration, access_ips,
-			invited_by_cid=credentials_id
-		)
-
->>>>>>> c8ffc6a8
 
 	async def _prepare_invitation(
 		self,
@@ -169,12 +135,12 @@
 			access_ips: Source IPs of the invitation request
 			invited_by_cid: Credentials ID of the invitation request
 		"""
-		session_ctx = generic.SessionContext.get()
+		authz = asab.contextvars.Authz.get()
 		can_send_email = (
 			"email" in credential_data
 			and await self.RegistrationService.CommunicationService.is_channel_enabled("email")
 		)
-		if not (can_send_email or session_ctx.is_superuser()):
+		if not (can_send_email or authz.has_superuser_access()):
 			# Cannot send email, cannot return link in response
 			return asab.web.rest.json_response(request, status=400, data={
 				"result": "ERROR",
@@ -220,7 +186,7 @@
 		if not already_registered:
 			registration_code = await self.RegistrationService.refresh_registration_code(credentials_id)
 			registration_url = self.RegistrationService.format_registration_url(registration_code)
-			if session_ctx.is_superuser():
+			if authz.has_superuser_access():
 				response_data["registration_url"] = registration_url
 
 			if not can_send_email:
@@ -249,11 +215,11 @@
 		"""
 		Resend invitation to an already invited user and extend the expiration of the invitation.
 		"""
-		session_ctx = generic.SessionContext.get()
+		authz = asab.contextvars.Authz.get()
 		credentials_id = request.match_info["credentials_id"]
 		credentials = await self.CredentialsService.get(credentials_id, include=["__registration"])
 		can_send_email = await self.RegistrationService.CommunicationService.can_send_to_target(credentials, "email")
-		if not (can_send_email or session_ctx.is_superuser()):
+		if not (can_send_email or authz.has_superuser_access()):
 			# Cannot send email, cannot return link in response
 			return asab.web.rest.json_response(request, status=400, data={
 				"result": "ERROR",
@@ -278,7 +244,7 @@
 		registration_url = self.RegistrationService.format_registration_url(registration_code)
 
 		response_data = {"result": "OK"}
-		if session_ctx.is_superuser():
+		if authz.has_superuser_access():
 			response_data["registration_url"] = registration_url
 
 		if not can_send_email:
