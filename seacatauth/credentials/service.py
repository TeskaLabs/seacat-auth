--- conflicted
+++ resolved
@@ -400,7 +400,6 @@
 				"message": "Data does not comply with update policy",
 			}
 
-<<<<<<< HEAD
 		# Validate that at least phone or email will be specified after update
 		current_dict = await provider.get(credentials_id)
 
@@ -428,10 +427,9 @@
 				"status": "FAILED",
 				"message": "Phone and email cannot both be empty",
 			}
-=======
+
 		if custom_data is not None:
 			validated_data["data"] = custom_data
->>>>>>> 95250654
 
 		# Update in provider
 		result = await provider.update(credentials_id, validated_data)
