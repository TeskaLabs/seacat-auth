--- conflicted
+++ resolved
@@ -32,115 +32,7 @@
 
 def get_token_from_authorization_header(request) -> typing.Optional[typing.Tuple[str, str]]:
 	"""
-<<<<<<< HEAD
-	def __init__(
-		self, query: typing.Mapping, *,
-		sort_params: typing.Optional[typing.List[str]] = None,
-		filter_params: typing.Optional[typing.List[str]] = None,
-		page_default: typing.Optional[int] = 0,
-		items_per_page_default: typing.Optional[int] = 10,
-		simple_filter_default: typing.Optional[str] = None,
-		sort_by_default: typing.Optional[str] = None,
-	):
-		# Set defaults
-		self.Query: typing.Mapping = query
-		self.FilterParams: typing.List[str] = filter_params or []
-		self.SortParams: typing.List[str] = sort_params or []
-		self.Page: int | None = page_default
-		self.ItemsPerPage: int | None = items_per_page_default
-		self.SimpleFilter: str | None = simple_filter_default
-		self.AdvancedFilter: dict = {}
-		self.SortBy: typing.List[typing.Tuple[str, int]] = []
-
-		# Load actual parameter values from the query dict
-		for k, v in self.Query.items():
-			if k == "p":
-				try:
-					v = int(v)
-					assert v >= 1
-				except (ValueError, AssertionError) as e:
-					raise asab.exceptions.ValidationError(
-						"The value of `p` (page) query parameter must be a positive integer, not {!r}".format(v)
-					) from e
-				self.Page = v - 1  # Page number is 1-indexed
-
-			elif k in {"i", "l"}:
-				try:
-					v = int(v)
-					assert v >= 1
-				except (ValueError, AssertionError) as e:
-					raise asab.exceptions.ValidationError(
-						"The value of `i` or `l` (items per page) query parameter must be a positive integer, "
-						"not {!r}".format(v)
-					) from e
-				self.ItemsPerPage = v
-
-			elif k == "f":
-				self.SimpleFilter = v
-
-			elif k.startswith("a") and k[1:] in self.FilterParams:
-				self.AdvancedFilter[k[1:]] = v
-
-			elif k.startswith("s") and k[1:] in self.SortParams:
-				if not v in {"a", "d"}:
-					raise asab.exceptions.ValidationError(
-						"The value of `s{}` (sort order) query parameter must be either 'a' or 'd', "
-						"not {!r}".format(k[1:], v)
-					)
-				self.SortBy.append((k[1:], 1 if v == "a" else -1))
-
-			else:
-				# Ignore any other parameter
-				L.warning("Unknown query parameter: {!r}={!r}".format(k, v))
-
-		if not self.SortBy:
-			self.SortBy = sort_by_default or []
-
-	def asdict(self):
-		d = {}
-		if self.Page is not None:
-			d["page"] = self.Page
-		if self.ItemsPerPage is not None:
-			d["items_per_page"] = self.ItemsPerPage
-		if self.SimpleFilter is not None:
-			d["simple_filter"] = self.SimpleFilter
-		if self.AdvancedFilter:
-			d["advanced_filter"] = self.AdvancedFilter
-		if self.SortBy:
-			d["sort_by"] = self.SortBy
-		return d
-
-	def __repr__(self):
-		return "SearchParams({})".format(", ".join(
-			"{}={}".format(k, repr(v))
-			for k, v in self.asdict().items()
-		))
-
-	def get(self, key: str, default=None):
-		return self.Query.get(key, default)
-
-	def getint(self, key: str, default=None):
-		if key not in self.Query:
-			return default
-		return int(self.Query[key])
-
-	def getfloat(self, key: str, default=None):
-		if key not in self.Query:
-			return default
-		return float(self.Query[key])
-
-	def getboolean(self, key: str, default=None):
-		if key not in self.Query:
-			return default
-		return asab.utils.string_to_boolean(self.Query[key])
-
-	def getseconds(self, key: str, default=None):
-		if key not in self.Query:
-			return default
-		return asab.utils.convert_to_seconds(self.Query[key])
-=======
 	Parse the 'Authorization' header and return (type, value) tuple.
->>>>>>> 74833db0
 
 	Args:
 		request: aiohttp.web.Request object
